// The MIT License
//
// Copyright (c) 2020 Temporal Technologies Inc.  All rights reserved.
//
// Copyright (c) 2020 Uber Technologies, Inc.
//
// Permission is hereby granted, free of charge, to any person obtaining a copy
// of this software and associated documentation files (the "Software"), to deal
// in the Software without restriction, including without limitation the rights
// to use, copy, modify, merge, publish, distribute, sublicense, and/or sell
// copies of the Software, and to permit persons to whom the Software is
// furnished to do so, subject to the following conditions:
//
// The above copyright notice and this permission notice shall be included in
// all copies or substantial portions of the Software.
//
// THE SOFTWARE IS PROVIDED "AS IS", WITHOUT WARRANTY OF ANY KIND, EXPRESS OR
// IMPLIED, INCLUDING BUT NOT LIMITED TO THE WARRANTIES OF MERCHANTABILITY,
// FITNESS FOR A PARTICULAR PURPOSE AND NONINFRINGEMENT. IN NO EVENT SHALL THE
// AUTHORS OR COPYRIGHT HOLDERS BE LIABLE FOR ANY CLAIM, DAMAGES OR OTHER
// LIABILITY, WHETHER IN AN ACTION OF CONTRACT, TORT OR OTHERWISE, ARISING FROM,
// OUT OF OR IN CONNECTION WITH THE SOFTWARE OR THE USE OR OTHER DEALINGS IN
// THE SOFTWARE.

package tag

import (
	"fmt"
	"time"

	"github.com/gogo/protobuf/types"
	enumspb "go.temporal.io/temporal-proto/enums/v1"

	enumsgenpb "github.com/temporalio/temporal/.gen/proto/enums/v1"
)

// All logging tags are defined in this file.
// To help finding available tags, we recommend that all tags to be categorized and placed in the corresponding section.
// We currently have those categories:
//   0. Common tags that can't be categorized(or belong to more than one)
//   1. Workflow: these tags are information that are useful to our customer, like workflow-id/run-id/task-list/...
//   2. System : these tags are internal information which usually cannot be understood by our customers,

///////////////////  Common tags defined here ///////////////////

// Error returns tag for Error
func Error(err error) Tag {
	return newErrorTag("error", err)
}

// ClusterName returns tag for ClusterName
func ClusterName(clusterName string) Tag {
	return newStringTag("cluster-name", clusterName)
}

// Timestamp returns tag for Timestamp
func Timestamp(timestamp time.Time) Tag {
	return newTimeTag("timestamp", timestamp)
}

// Timestamp returns tag for Timestamp
func TimestampProto(timestamp *types.Timestamp) Tag {
	t, _ := types.TimestampFromProto(timestamp)
	return newTimeTag("timestamp", t)
}

// TimestampInt returns tag for Timestamp
func TimestampInt(timestamp int64) Tag {
	return newInt64("timestamp", timestamp)
}

///////////////////  Workflow tags defined here: ( wf is short for workflow) ///////////////////

// WorkflowAction returns tag for WorkflowAction
func workflowAction(action string) Tag {
	return newPredefinedStringTag("wf-action", action)
}

// WorkflowListFilterType returns tag for WorkflowListFilterType
func workflowListFilterType(listFilterType string) Tag {
	return newPredefinedStringTag("wf-list-filter-type", listFilterType)
}

// general

// WorkflowError returns tag for WorkflowError
func WorkflowError(error error) Tag { return newErrorTag("wf-error", error) }

// WorkflowTimeoutType returns tag for WorkflowTimeoutType
func WorkflowTimeoutType(timeoutType int64) Tag {
	return newInt64("wf-timeout-type", timeoutType)
}

// WorkflowPollContextTimeout returns tag for WorkflowPollContextTimeout
func WorkflowPollContextTimeout(pollContextTimeout time.Duration) Tag {
	return newDurationTag("wf-poll-context-timeout", pollContextTimeout)
}

// WorkflowHandlerName returns tag for WorkflowHandlerName
func WorkflowHandlerName(handlerName string) Tag {
	return newStringTag("wf-handler-name", handlerName)
}

// WorkflowID returns tag for WorkflowID
func WorkflowID(workflowID string) Tag {
	return newStringTag("wf-id", workflowID)
}

// WorkflowType returns tag for WorkflowType
func WorkflowType(wfType string) Tag {
	return newStringTag("wf-type", wfType)
}

// WorkflowState returns tag for WorkflowState
func WorkflowState(s enumsgenpb.WorkflowExecutionState) Tag {
	return newInt("wf-state", int(s))
}

// WorkflowRunID returns tag for WorkflowRunID
func WorkflowRunID(runID string) Tag {
	return newStringTag("wf-run-id", runID)
}

// WorkflowResetBaseRunID returns tag for WorkflowResetBaseRunID
func WorkflowResetBaseRunID(runID string) Tag {
	return newStringTag("wf-reset-base-run-id", runID)
}

// WorkflowResetNewRunID returns tag for WorkflowResetNewRunID
func WorkflowResetNewRunID(runID string) Tag {
	return newStringTag("wf-reset-new-run-id", runID)
}

// WorkflowBinaryChecksum returns tag for WorkflowBinaryChecksum
func WorkflowBinaryChecksum(cs string) Tag {
	return newStringTag("wf-binary-checksum", cs)
}

// WorkflowActivityID returns tag for WorkflowActivityID
func WorkflowActivityID(id string) Tag {
	return newStringTag("wf-activity-id", id)
}

// WorkflowTimerID returns tag for WorkflowTimerID
func WorkflowTimerID(id string) Tag {
	return newStringTag("wf-timer-id", id)
}

// WorkflowBeginningRunID returns tag for WorkflowBeginningRunID
func WorkflowBeginningRunID(beginningRunID string) Tag {
	return newStringTag("wf-beginning-run-id", beginningRunID)
}

// WorkflowEndingRunID returns tag for WorkflowEndingRunID
func WorkflowEndingRunID(endingRunID string) Tag {
	return newStringTag("wf-ending-run-id", endingRunID)
}

// WorkflowDecisionTimeoutSeconds returns tag for WorkflowDecisionTimeoutSeconds
func WorkflowDecisionTimeoutSeconds(s int32) Tag {
	return newInt32("wf-decision-timeout", s)
}

// QueryID returns tag for QueryID
func QueryID(queryID string) Tag {
	return newStringTag("query-id", queryID)
}

// BlobSizeViolationOperation returns tag for BlobSizeViolationOperation
func BlobSizeViolationOperation(operation string) Tag {
	return newStringTag("blob-size-violation-operation", operation)
}
<<<<<<< HEAD
=======

// domain related
>>>>>>> a8af61ba

// namespace related

// WorkflowNamespaceID returns tag for WorkflowNamespaceID
func WorkflowNamespaceID(namespaceID string) Tag {
	return newStringTag("wf-namespace-id", namespaceID)
}

// WorkflowNamespace returns tag for WorkflowNamespace
func WorkflowNamespace(namespace string) Tag {
	return newStringTag("wf-namespace", namespace)
}

// WorkflowNamespaceIDs returns tag for WorkflowNamespaceIDs
func WorkflowNamespaceIDs(namespaceIDs interface{}) Tag {
	return newObjectTag("wf-namespace-ids", namespaceIDs)
}

// history event ID related

// WorkflowEventID returns tag for WorkflowEventID
func WorkflowEventID(eventID int64) Tag {
	return newInt64("wf-history-event-id", eventID)
}

// WorkflowScheduleID returns tag for WorkflowScheduleID
func WorkflowScheduleID(scheduleID int64) Tag {
	return newInt64("wf-schedule-id", scheduleID)
}

// WorkflowStartedID returns tag for WorkflowStartedID
func WorkflowStartedID(id int64) Tag {
	return newInt64("wf-started-id", id)
}

// WorkflowInitiatedID returns tag for WorkflowInitiatedID
func WorkflowInitiatedID(id int64) Tag {
	return newInt64("wf-initiated-id", id)
}

// WorkflowFirstEventID returns tag for WorkflowFirstEventID
func WorkflowFirstEventID(firstEventID int64) Tag {
	return newInt64("wf-first-event-id", firstEventID)
}

// WorkflowNextEventID returns tag for WorkflowNextEventID
func WorkflowNextEventID(nextEventID int64) Tag {
	return newInt64("wf-next-event-id", nextEventID)
}

// WorkflowBeginningFirstEventID returns tag for WorkflowBeginningFirstEventID
func WorkflowBeginningFirstEventID(beginningFirstEventID int64) Tag {
	return newInt64("wf-begining-first-event-id", beginningFirstEventID)
}

// WorkflowEndingNextEventID returns tag for WorkflowEndingNextEventID
func WorkflowEndingNextEventID(endingNextEventID int64) Tag {
	return newInt64("wf-ending-next-event-id", endingNextEventID)
}

// WorkflowResetNextEventID returns tag for WorkflowResetNextEventID
func WorkflowResetNextEventID(resetNextEventID int64) Tag {
	return newInt64("wf-reset-next-event-id", resetNextEventID)
}

// history tree

// WorkflowTreeID returns tag for WorkflowTreeID
func WorkflowTreeID(treeID string) Tag {
	return newStringTag("wf-tree-id", treeID)
}

// WorkflowBranchID returns tag for WorkflowBranchID
func WorkflowBranchID(branchID string) Tag {
	return newStringTag("wf-branch-id", branchID)
}

// workflow task

// WorkflowDecisionType returns tag for WorkflowDecisionType
func WorkflowDecisionType(decisionType int64) Tag {
	return newInt64("wf-decision-type", decisionType)
}

// WorkflowQueryType returns tag for WorkflowQueryType
func WorkflowQueryType(qt string) Tag {
	return newStringTag("wf-query-type", qt)
}

// WorkflowDecisionFailCause returns tag for WorkflowDecisionFailCause
func WorkflowDecisionFailCause(decisionFailCause int64) Tag {
	return newInt64("wf-decision-fail-cause", decisionFailCause)
}

// WorkflowTaskListType returns tag for WorkflowTaskListType
func WorkflowTaskListType(taskListType enumspb.TaskListType) Tag {
	return newInt32("wf-task-list-type", int32(taskListType))
}

// WorkflowTaskListName returns tag for WorkflowTaskListName
func WorkflowTaskListName(taskListName string) Tag {
	return newStringTag("wf-task-list-name", taskListName)
}

// size limit

// WorkflowSize returns tag for WorkflowSize
func WorkflowSize(workflowSize int64) Tag {
	return newInt64("wf-size", workflowSize)
}

// WorkflowSignalCount returns tag for SignalCount
func WorkflowSignalCount(signalCount int32) Tag {
	return newInt32("wf-signal-count", signalCount)
}

// WorkflowHistorySize returns tag for HistorySize
func WorkflowHistorySize(historySize int) Tag {
	return newInt("wf-history-size", historySize)
}

// WorkflowHistorySizeBytes returns tag for HistorySizeBytes
func WorkflowHistorySizeBytes(historySizeBytes int) Tag {
	return newInt("wf-history-size-bytes", historySizeBytes)
}

// WorkflowEventCount returns tag for EventCount
func WorkflowEventCount(eventCount int) Tag {
	return newInt("wf-event-count", eventCount)
}

///////////////////  System tags defined here:  ///////////////////
// Tags with pre-define values

// Component returns tag for Component
func component(component string) Tag {
	return newPredefinedStringTag("component", component)
}

// Lifecycle returns tag for Lifecycle
func lifecycle(lifecycle string) Tag {
	return newPredefinedStringTag("lifecycle", lifecycle)
}

// StoreOperation returns tag for StoreOperation
func storeOperation(storeOperation string) Tag {
	return newPredefinedStringTag("store-operation", storeOperation)
}

// OperationResult returns tag for OperationResult
func operationResult(operationResult string) Tag {
	return newPredefinedStringTag("operation-result", operationResult)
}

// ErrorType returns tag for ErrorType
func errorType(errorType string) Tag {
	return newPredefinedStringTag("error", errorType)
}

// Shardupdate returns tag for Shardupdate
func shardupdate(shardupdate string) Tag {
	return newPredefinedStringTag("shard-update", shardupdate)
}

// general

// Service returns tag for Service
func Service(sv string) Tag {
	return newStringTag("service", sv)
}

// Addresses returns tag for Addresses
func Addresses(ads []string) Tag {
	return newObjectTag("addresses", ads)
}

// ListenerName returns tag for ListenerName
func ListenerName(name string) Tag {
	return newStringTag("listener-name", name)
}

// Address return tag for Address
func Address(ad string) Tag {
	return newStringTag("address", ad)
}

<<<<<<< HEAD
// HostID return tag for HostID
func HostID(hid string) Tag {
	return newStringTag("hostId", hid)
=======
// Env return tag for runtime environment
func Env(env string) Tag {
	return newStringTag("env", env)
>>>>>>> a8af61ba
}

// Key returns tag for Key
func Key(k string) Tag {
	return newStringTag("key", k)
}

// Name returns tag for Name
func Name(k string) Tag {
	return newStringTag("name", k)
}

// Value returns tag for Value
func Value(v interface{}) Tag {
	return newObjectTag("value", v)
}

// ValueType returns tag for ValueType
func ValueType(v interface{}) Tag {
	return newStringTag("value-type", fmt.Sprintf("%T", v))
}

// DefaultValue returns tag for DefaultValue
func DefaultValue(v interface{}) Tag {
	return newObjectTag("default-value", v)
}

// IgnoredValue returns tag for IgnoredValue
func IgnoredValue(v interface{}) Tag {
	return newObjectTag("ignored-value", v)
}

// Port returns tag for Port
func Port(p int) Tag {
	return newInt("port", p)
}

// CursorTimestamp returns tag for CursorTimestamp
func CursorTimestamp(timestamp time.Time) Tag {
	return newTimeTag("cursor-timestamp", timestamp)
}

// MetricScope returns tag for MetricScope
func MetricScope(metricScope int) Tag {
	return newInt("metric-scope", metricScope)
}

// StoreType returns tag for StoreType
func StoreType(storeType string) Tag {
	return newPredefinedStringTag("store-type", storeType)
}

// DetailInfo returns tag for DetailInfo
func DetailInfo(i string) Tag {
	return newStringTag("detail-info", i)
}

// Counter returns tag for Counter
func Counter(c int) Tag {
	return newInt("counter", c)
}

// Number returns tag for Number
func Number(n int64) Tag {
	return newInt64("number", n)
}

// NextNumber returns tag for NextNumber
func NextNumber(n int64) Tag {
	return newInt64("next-number", n)
}

// Bool returns tag for Bool
func Bool(b bool) Tag {
	return newBoolTag("bool", b)
}

// history engine shard

// ShardID returns tag for ShardID
func ShardID(shardID int) Tag {
	return newInt("shard-id", shardID)
}

// ShardItem returns tag for ShardItem
func ShardItem(shardItem interface{}) Tag {
	return newObjectTag("shard-item", shardItem)
}

// ShardTime returns tag for ShardTime
func ShardTime(shardTime interface{}) Tag {
	return newObjectTag("shard-time", shardTime)
}

// ShardReplicationAck returns tag for ShardReplicationAck
func ShardReplicationAck(shardReplicationAck int64) Tag {
	return newInt64("shard-replication-ack", shardReplicationAck)
}

// PreviousShardRangeID returns tag for PreviousShardRangeID
func PreviousShardRangeID(id int64) Tag {
	return newInt64("previous-shard-range-id", id)
}

// ShardRangeID returns tag for ShardRangeID
func ShardRangeID(id int64) Tag {
	return newInt64("shard-range-id", id)
}

// ReadLevel returns tag for ReadLevel
func ReadLevel(lv int64) Tag {
	return newInt64("read-level", lv)
}

// MinLevel returns tag for MinLevel
func MinLevel(lv int64) Tag {
	return newInt64("min-level", lv)
}

// MaxLevel returns tag for MaxLevel
func MaxLevel(lv int64) Tag {
	return newInt64("max-level", lv)
}

// ShardTransferAcks returns tag for ShardTransferAcks
func ShardTransferAcks(shardTransferAcks interface{}) Tag {
	return newObjectTag("shard-transfer-acks", shardTransferAcks)
}

// ShardTimerAcks returns tag for ShardTimerAcks
func ShardTimerAcks(shardTimerAcks interface{}) Tag {
	return newObjectTag("shard-timer-acks", shardTimerAcks)
}

// task queue processor

// Task returns tag for Task
func Task(task interface{}) Tag {
	return newObjectTag("queue-task", task)
}

// AckLevel returns tag for upper ack level
func Tasks(s interface{}) Tag {
	return newObjectTag("tasks", s)
}

// TaskID returns tag for TaskID
func TaskID(taskID int64) Tag {
	return newInt64("queue-task-id", taskID)
}

// TaskType returns tag for TaskType for queue processor
func TaskType(taskType enumsgenpb.TaskType) Tag {
	return newInt32("queue-task-type", int32(taskType))
}

// TaskVersion returns tag for TaskVersion
func TaskVersion(taskVersion int64) Tag {
	return newInt64("queue-task-version", taskVersion)
}

// TaskVisibilityTimestamp returns tag for task visibilityTimestamp
func TaskVisibilityTimestamp(timestamp int64) Tag {
	return newInt64("queue-task-visibility-timestamp", timestamp)
}

// TaskVisibilityTimestamp returns tag for task visibilityTimestamp
func TaskVisibilityTimestamp(timestamp int64) Tag {
	return newInt64("queue-task-visibility-timestamp", timestamp)
}

// NumberProcessed returns tag for NumberProcessed
func NumberProcessed(n int) Tag {
	return newInt("number-processed", n)
}

// NumberDeleted returns tag for NumberDeleted
func NumberDeleted(n int) Tag {
	return newInt("number-deleted", n)
}

// TimerTaskStatus returns tag for TimerTaskStatus
func TimerTaskStatus(timerTaskStatus int32) Tag {
	return newInt32("timer-task-status", timerTaskStatus)
}

// retry

// Attempt returns tag for Attempt
func Attempt(attempt int32) Tag {
	return newInt32("attempt", attempt)
}

// AttemptCount returns tag for AttemptCount
func AttemptCount(attemptCount int64) Tag {
	return newInt64("attempt-count", attemptCount)
}

// AttemptStart returns tag for AttemptStart
func AttemptStart(attemptStart time.Time) Tag {
	return newTimeTag("attempt-start", attemptStart)
}

// AttemptEnd returns tag for AttemptEnd
func AttemptEnd(attemptEnd time.Time) Tag {
	return newTimeTag("attempt-end", attemptEnd)
}

// ScheduleAttempt returns tag for ScheduleAttempt
func ScheduleAttempt(scheduleAttempt int64) Tag {
	return newInt64("schedule-attempt", scheduleAttempt)
}

// ElasticSearch

// ESRequest returns tag for ESRequest
func ESRequest(ESRequest string) Tag {
	return newStringTag("es-request", ESRequest)
}

// ESResponseStatus returns tag for ESResponse status
func ESResponseStatus(status int) Tag {
	return newInt("es-response-status", status)
}

// ESResponseError returns tag for ESResponse error
func ESResponseError(msg string) Tag {
	return newStringTag("es-response-error", msg)
}

// ESKey returns tag for ESKey
func ESKey(ESKey string) Tag {
	return newStringTag("es-mapping-key", ESKey)
}

// ESValue returns tag for ESValue
func ESValue(ESValue []byte) Tag {
	// convert value to string type so that the value logged is human readable
	return newStringTag("es-mapping-value", string(ESValue))
}

// ESConfig returns tag for ESConfig
func ESConfig(c interface{}) Tag {
	return newObjectTag("es-config", c)
}

// ESField returns tag for ESField
func ESField(ESField string) Tag {
	return newStringTag("es-field", ESField)
}

// ESDocID returns tag for ESDocID
func ESDocID(id string) Tag {
	return newStringTag("es-doc-id", id)
}

// LoggingCallAtKey is reserved tag
const LoggingCallAtKey = "logging-call-at"

// SysStackTrace returns tag for SysStackTrace
func SysStackTrace(stackTrace string) Tag {
	return newStringTag("sys-stack-trace", stackTrace)
}

// Kafka related

// KafkaTopicName returns tag for TopicName
func KafkaTopicName(topicName string) Tag {
	return newStringTag("kafka-topic-name", topicName)
}

// KafkaConsumerName returns tag for ConsumerName
func KafkaConsumerName(consumerName string) Tag {
	return newStringTag("kafka-consumer-name", consumerName)
}

// KafkaPartition returns tag for Partition
func KafkaPartition(partition int32) Tag {
	return newInt32("kafka-partition", partition)
}

// KafkaPartitionKey returns tag for PartitionKey
func KafkaPartitionKey(partitionKey interface{}) Tag {
	return newObjectTag("kafka-partition-key", partitionKey)
}

// KafkaOffset returns tag for Offset
func KafkaOffset(offset int64) Tag {
	return newInt64("kafka-offset", offset)
}

// TokenLastEventID returns tag for TokenLastEventID
func TokenLastEventID(id int64) Tag {
	return newInt64("token-last-event-id", id)
}

///////////////////  XDC tags defined here: xdc- ///////////////////

// SourceCluster returns tag for SourceCluster
func SourceCluster(sourceCluster string) Tag {
	return newStringTag("xdc-source-cluster", sourceCluster)
}

// PrevActiveCluster returns tag for PrevActiveCluster
func PrevActiveCluster(prevActiveCluster string) Tag {
	return newStringTag("xdc-prev-active-cluster", prevActiveCluster)
}

// FailoverMsg returns tag for FailoverMsg
func FailoverMsg(failoverMsg string) Tag {
	return newStringTag("xdc-failover-msg", failoverMsg)
}

// FailoverVersion returns tag for Version
func FailoverVersion(version int64) Tag {
	return newInt64("xdc-failover-version", version)
}

// CurrentVersion returns tag for CurrentVersion
func CurrentVersion(currentVersion int64) Tag {
	return newInt64("xdc-current-version", currentVersion)
}

// IncomingVersion returns tag for IncomingVersion
func IncomingVersion(incomingVersion int64) Tag {
	return newInt64("xdc-incoming-version", incomingVersion)
}

// ReplicationInfo returns tag for ReplicationInfo
func ReplicationInfo(replicationInfo interface{}) Tag {
	return newObjectTag("xdc-replication-info", replicationInfo)
}

// ReplicationState returns tag for ReplicationState
func ReplicationState(replicationState interface{}) Tag {
	return newObjectTag("xdc-replication-state", replicationState)
}

// FirstEventVersion returns tag for FirstEventVersion
func FirstEventVersion(version int64) Tag {
	return newInt64("xdc-first-event-version", version)
}

// LastEventVersion returns tag for LastEventVersion
func LastEventVersion(version int64) Tag {
	return newInt64("xdc-last-event-version", version)
}

// TokenLastEventVersion returns tag for TokenLastEventVersion
func TokenLastEventVersion(version int64) Tag {
	return newInt64("xdc-token-last-event-version", version)
}

///////////////////  Archival tags defined here: archival- ///////////////////
// archival request tags

// ArchivalCallerServiceName returns tag for the service name calling archival client
func ArchivalCallerServiceName(callerServiceName string) Tag {
	return newStringTag("archival-caller-service-name", callerServiceName)
}

// ArchivalArchiveAttemptedInline returns tag for whether archival is attempted inline before signal is sent.
func ArchivalArchiveAttemptedInline(archiveInline bool) Tag {
	return newBoolTag("archival-archive-attempted-inline", archiveInline)
}

// ArchivalRequestNamespaceID returns tag for RequestNamespaceID
func ArchivalRequestNamespaceID(requestNamespaceID string) Tag {
	return newStringTag("archival-request-namespace-id", requestNamespaceID)
}

// ArchivalRequestNamespace returns tag for RequestNamespace
func ArchivalRequestNamespace(requestNamespace string) Tag {
	return newStringTag("archival-request-namespace", requestNamespace)
}

// ArchivalRequestWorkflowID returns tag for RequestWorkflowID
func ArchivalRequestWorkflowID(requestWorkflowID string) Tag {
	return newStringTag("archival-request-workflow-id", requestWorkflowID)
}

// ArchvialRequestWorkflowType returns tag for RequestWorkflowType
func ArchvialRequestWorkflowType(requestWorkflowType string) Tag {
	return newStringTag("archival-request-workflow-type", requestWorkflowType)
}

// ArchivalRequestRunID returns tag for RequestRunID
func ArchivalRequestRunID(requestRunID string) Tag {
	return newStringTag("archival-request-run-id", requestRunID)
}

// ArchivalRequestBranchToken returns tag for RequestBranchToken
func ArchivalRequestBranchToken(requestBranchToken []byte) Tag {
	return newObjectTag("archival-request-branch-token", requestBranchToken)
}

// ArchivalRequestNextEventID returns tag for RequestNextEventID
func ArchivalRequestNextEventID(requestNextEventID int64) Tag {
	return newInt64("archival-request-next-event-id", requestNextEventID)
}

// ArchivalRequestCloseFailoverVersion returns tag for RequestCloseFailoverVersion
func ArchivalRequestCloseFailoverVersion(requestCloseFailoverVersion int64) Tag {
	return newInt64("archival-request-close-failover-version", requestCloseFailoverVersion)
}

// ArchivalRequestCloseTimestamp returns tag for RequestCloseTimestamp
func ArchivalRequestCloseTimestamp(requestCloseTimeStamp int64) Tag {
	return newInt64("archival-request-close-timestamp", requestCloseTimeStamp)
}

// ArchivalRequestStatus returns tag for RequestStatus
func ArchivalRequestStatus(requestStatus string) Tag {
	return newStringTag("archival-request-status", requestStatus)
}

// ArchivalURI returns tag for Archival URI
func ArchivalURI(URI string) Tag {
	return newStringTag("archival-URI", URI)
}

// ArchivalArchiveFailReason returns tag for ArchivalArchiveFailReason
func ArchivalArchiveFailReason(archiveFailReason string) Tag {
	return newStringTag("archival-archive-fail-reason", archiveFailReason)
}

// ArchivalDeleteHistoryFailReason returns tag for ArchivalDeleteHistoryFailReason
func ArchivalDeleteHistoryFailReason(deleteHistoryFailReason string) Tag {
	return newStringTag("archival-delete-history-fail-reason", deleteHistoryFailReason)
}

// ArchivalVisibilityQuery returns tag for the query for getting archived visibility record
func ArchivalVisibilityQuery(query string) Tag {
	return newStringTag("archival-visibility-query", query)
}

// The following logger tags are only used by internal archiver implemention.
// TODO: move them to internal repo once temporal plugin model is in place.

// ArchivalBlobKey returns tag for BlobKey
func ArchivalBlobKey(blobKey string) Tag {
	return newStringTag("archival-blob-key", blobKey)
}

// ArchivalDeterministicConstructionCheckFailReason returns tag for ArchivalDeterministicConstructionCheckFailReason
func ArchivalDeterministicConstructionCheckFailReason(deterministicConstructionCheckFailReason string) Tag {
	return newStringTag("archival-deterministic-construction-check-fail-reason", deterministicConstructionCheckFailReason)
}

// ArchivalNonDeterministicBlobKey returns tag for randomly generated NonDeterministicBlobKey
func ArchivalNonDeterministicBlobKey(nondeterministicBlobKey string) Tag {
	return newStringTag("archival-non-deterministic-blob-key", nondeterministicBlobKey)
}

// ArchivalBlobIntegrityCheckFailReason returns tag for ArchivalBlobIntegrityCheckFailReason
func ArchivalBlobIntegrityCheckFailReason(blobIntegrityCheckFailReason string) Tag {
	return newStringTag("archival-blob-integrity-check-fail-reason", blobIntegrityCheckFailReason)
}

// ArchivalBlobstoreContextTimeout returns tag for ArchivalBlobstoreContextTimeout
func ArchivalBlobstoreContextTimeout(blobstoreContextTimeout time.Duration) Tag {
	return newDurationTag("archival-blobstore-context-timeout", blobstoreContextTimeout)
}

// TransportType returns tag for transportType
func TransportType(transportType string) Tag {
	return newStringTag("transport-type", transportType)
}

// ActivityInfo returns tag for activity info
func ActivityInfo(activityInfo interface{}) Tag {
	return newObjectTag("activity-info", activityInfo)
}

// DecisionRequestId returns tag for decision RequestId
func DecisionRequestId(s string) Tag {
	return newStringTag("decision-request-id", s)
}

// AckLevel returns tag for ack level
func AckLevel(s interface{}) Tag {
	return newObjectTag("ack-level", s)
}

// QueryLevel returns tag for query level
func QueryLevel(s time.Time) Tag {
	return newTimeTag("query-level", s)
}

// TaskListInfo returns tag for task list info
func TaskListInfo(s interface{}) Tag {
	return newObjectTag("task-list-info", s)
}<|MERGE_RESOLUTION|>--- conflicted
+++ resolved
@@ -170,11 +170,6 @@
 func BlobSizeViolationOperation(operation string) Tag {
 	return newStringTag("blob-size-violation-operation", operation)
 }
-<<<<<<< HEAD
-=======
-
-// domain related
->>>>>>> a8af61ba
 
 // namespace related
 
@@ -361,15 +356,14 @@
 	return newStringTag("address", ad)
 }
 
-<<<<<<< HEAD
 // HostID return tag for HostID
 func HostID(hid string) Tag {
 	return newStringTag("hostId", hid)
-=======
+}
+
 // Env return tag for runtime environment
 func Env(env string) Tag {
 	return newStringTag("env", env)
->>>>>>> a8af61ba
 }
 
 // Key returns tag for Key
@@ -529,11 +523,6 @@
 // TaskVersion returns tag for TaskVersion
 func TaskVersion(taskVersion int64) Tag {
 	return newInt64("queue-task-version", taskVersion)
-}
-
-// TaskVisibilityTimestamp returns tag for task visibilityTimestamp
-func TaskVisibilityTimestamp(timestamp int64) Tag {
-	return newInt64("queue-task-visibility-timestamp", timestamp)
 }
 
 // TaskVisibilityTimestamp returns tag for task visibilityTimestamp
