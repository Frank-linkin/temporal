--- conflicted
+++ resolved
@@ -30,7 +30,6 @@
 	"time"
 
 	"github.com/gocql/gocql"
-<<<<<<< HEAD
 	"github.com/gogo/protobuf/types"
 	"github.com/temporalio/temporal/.gen/proto/persistenceblobs"
 	"github.com/temporalio/temporal/common"
@@ -43,15 +42,6 @@
 	"github.com/temporalio/temporal/common/primitives"
 	"github.com/temporalio/temporal/common/service/config"
 	"go.temporal.io/temporal-proto/serviceerror"
-=======
-
-	workflow "github.com/uber/cadence/.gen/go/shared"
-	"github.com/uber/cadence/common"
-	"github.com/uber/cadence/common/cassandra"
-	"github.com/uber/cadence/common/log"
-	p "github.com/uber/cadence/common/persistence"
-	"github.com/uber/cadence/common/service/config"
->>>>>>> 651a26b2
 )
 
 //	"go.temporal.io/temporal-proto/serviceerror"
@@ -232,7 +222,7 @@
 		`and visibility_ts = ? ` +
 		`and task_id = ?`
 
-	templateListWorkflowExecutionQuery = `SELECT run_id, execution ` +
+	templateListWorkflowExecutionQuery = `SELECT run_id, execution, execution_encoding, next_event_id ` +
 		`FROM executions ` +
 		`WHERE shard_id = ? ` +
 		`and type = ?`
@@ -1803,52 +1793,6 @@
 	return nil
 }
 
-<<<<<<< HEAD
-func (d *cassandraPersistence) DeleteTask(request *p.DeleteTaskRequest) error {
-	var namespaceID, workflowID, runID string
-	switch request.Type {
-	case rowTypeTransferTask:
-		namespaceID = rowTypeTransferNamespaceID
-		workflowID = rowTypeTransferWorkflowID
-		runID = rowTypeTransferRunID
-
-	case rowTypeTimerTask:
-		namespaceID = rowTypeTimerNamespaceID
-		workflowID = rowTypeTimerWorkflowID
-		runID = rowTypeTimerRunID
-
-	case rowTypeReplicationTask:
-		namespaceID = rowTypeReplicationNamespaceID
-		workflowID = rowTypeReplicationWorkflowID
-		runID = rowTypeReplicationRunID
-
-	default:
-		return fmt.Errorf("DeleteTask type id is not one of 2 (transfer task), 3 (timer task), 4 (replication task) ")
-
-	}
-
-	query := d.session.Query(templateDeleteWorkflowExecutionMutableStateQuery,
-		request.ShardID,
-		request.Type,
-		namespaceID,
-		workflowID,
-		runID,
-		defaultVisibilityTimestamp,
-		request.TaskID)
-
-	err := query.Exec()
-	if err != nil {
-		if isThrottlingError(err) {
-			return serviceerror.NewResourceExhausted(fmt.Sprintf("DeleteTask operation failed. Error: %v", err))
-		}
-		return serviceerror.NewInternal(fmt.Sprintf("DeleteTask operation failed. Error: %v", err))
-	}
-
-	return nil
-}
-
-=======
->>>>>>> 651a26b2
 func (d *cassandraPersistence) DeleteWorkflowExecution(request *p.DeleteWorkflowExecutionRequest) error {
 	query := d.session.Query(templateDeleteWorkflowExecutionMutableStateQuery,
 		d.shardID,
@@ -1943,9 +1887,7 @@
 
 	iter := query.Iter()
 	if iter == nil {
-		return nil, &workflow.InternalServiceError{
-			Message: "ListConcreteExecutions operation failed.  Not able to create query iterator.",
-		}
+		return nil, serviceerror.NewInternal("ListConcreteExecutions operation failed.  Not able to create query iterator.")
 	}
 
 	response := &p.InternalListConcreteExecutionsResponse{}
@@ -1957,7 +1899,7 @@
 			continue
 		}
 		if _, ok := result["execution"]; ok {
-			wfInfo := createWorkflowExecutionInfo(result["execution"].(map[string]interface{}))
+			wfInfo, _, _ := workflowExecutionFromRow(result)
 			response.ExecutionInfos = append(response.ExecutionInfos, wfInfo)
 		}
 		result = make(map[string]interface{})
