// The MIT License
//
// Copyright (c) 2020 Temporal Technologies Inc.  All rights reserved.
//
// Copyright (c) 2020 Uber Technologies, Inc.
//
// Permission is hereby granted, free of charge, to any person obtaining a copy
// of this software and associated documentation files (the "Software"), to deal
// in the Software without restriction, including without limitation the rights
// to use, copy, modify, merge, publish, distribute, sublicense, and/or sell
// copies of the Software, and to permit persons to whom the Software is
// furnished to do so, subject to the following conditions:
//
// The above copyright notice and this permission notice shall be included in
// all copies or substantial portions of the Software.
//
// THE SOFTWARE IS PROVIDED "AS IS", WITHOUT WARRANTY OF ANY KIND, EXPRESS OR
// IMPLIED, INCLUDING BUT NOT LIMITED TO THE WARRANTIES OF MERCHANTABILITY,
// FITNESS FOR A PARTICULAR PURPOSE AND NONINFRINGEMENT. IN NO EVENT SHALL THE
// AUTHORS OR COPYRIGHT HOLDERS BE LIABLE FOR ANY CLAIM, DAMAGES OR OTHER
// LIABILITY, WHETHER IN AN ACTION OF CONTRACT, TORT OR OTHERWISE, ARISING FROM,
// OUT OF OR IN CONNECTION WITH THE SOFTWARE OR THE USE OR OTHER DEALINGS IN
// THE SOFTWARE.

package history

import (
	"context"
	"fmt"
	"sync"
	"sync/atomic"
	"time"

	"github.com/pborman/uuid"
<<<<<<< HEAD
	eventpb "go.temporal.io/temporal-proto/event"
	executionpb "go.temporal.io/temporal-proto/execution"
	"go.temporal.io/temporal-proto/serviceerror"
	healthpb "google.golang.org/grpc/health/grpc_health_v1"

	"github.com/temporalio/temporal/.gen/proto/historyservice"
	namespacegenpb "github.com/temporalio/temporal/.gen/proto/namespace"
	replicationgenpb "github.com/temporalio/temporal/.gen/proto/replication"
	tokengenpb "github.com/temporalio/temporal/.gen/proto/token"
	"github.com/temporalio/temporal/common"
	"github.com/temporalio/temporal/common/definition"
	"github.com/temporalio/temporal/common/log"
	"github.com/temporalio/temporal/common/log/tag"
	"github.com/temporalio/temporal/common/messaging"
	"github.com/temporalio/temporal/common/metrics"
	"github.com/temporalio/temporal/common/persistence"
	"github.com/temporalio/temporal/common/persistence/serialization"
	"github.com/temporalio/temporal/common/primitives"
	"github.com/temporalio/temporal/common/quotas"
	"github.com/temporalio/temporal/common/resource"
=======
	"go.uber.org/yarpc/yarpcerrors"

	"github.com/uber/cadence/.gen/go/health"
	"github.com/uber/cadence/.gen/go/health/metaserver"
	hist "github.com/uber/cadence/.gen/go/history"
	"github.com/uber/cadence/.gen/go/history/historyserviceserver"
	r "github.com/uber/cadence/.gen/go/replicator"
	gen "github.com/uber/cadence/.gen/go/shared"
	"github.com/uber/cadence/common"
	"github.com/uber/cadence/common/definition"
	"github.com/uber/cadence/common/log"
	"github.com/uber/cadence/common/log/tag"
	"github.com/uber/cadence/common/messaging"
	"github.com/uber/cadence/common/metrics"
	"github.com/uber/cadence/common/persistence"
	"github.com/uber/cadence/common/quotas"
	"github.com/uber/cadence/common/resource"
	"github.com/uber/cadence/common/task"
>>>>>>> 651a26b2
)

type (

	// Handler - gRPC handler interface for historyservice
	Handler struct {
		resource.Resource

		shuttingDown            int32
		controller              *shardController
		tokenSerializer         common.TaskTokenSerializer
		startWG                 sync.WaitGroup
		config                  *Config
		historyEventNotifier    historyEventNotifier
		publisher               messaging.Producer
		rateLimiter             quotas.Limiter
		replicationTaskFetchers ReplicationTaskFetchers
		queueTaskProcessor      queueTaskProcessor
	}
)

var (
<<<<<<< HEAD
	_ EngineFactory                       = (*Handler)(nil)
	_ historyservice.HistoryServiceServer = (*Handler)(nil)

	errNamespaceNotSet         = serviceerror.NewInvalidArgument("Namespace not set on request.")
	errWorkflowExecutionNotSet = serviceerror.NewInvalidArgument("WorkflowExecution not set on request.")
	errTaskListNotSet          = serviceerror.NewInvalidArgument("Task list not set.")
	errWorkflowIDNotSet        = serviceerror.NewInvalidArgument("WorkflowId is not set on request.")
	errRunIDNotValid           = serviceerror.NewInvalidArgument("RunId is not valid UUID.")
	errSourceClusterNotSet     = serviceerror.NewInvalidArgument("Source Cluster not set on request.")
	errShardIDNotSet           = serviceerror.NewInvalidArgument("ShardId not set on request.")
	errTimestampNotSet         = serviceerror.NewInvalidArgument("Timestamp not set on request.")
	errDeserializeTaskToken    = serviceerror.NewInvalidArgument("Error to deserialize task token. Error: %v.")

	errHistoryHostThrottle = serviceerror.NewResourceExhausted("History host RPS exceeded.")
=======
	errDomainNotSet            = &gen.BadRequestError{Message: "Domain not set on request."}
	errWorkflowExecutionNotSet = &gen.BadRequestError{Message: "WorkflowExecution not set on request."}
	errTaskListNotSet          = &gen.BadRequestError{Message: "Tasklist not set."}
	errWorkflowIDNotSet        = &gen.BadRequestError{Message: "WorkflowId is not set on request."}
	errRunIDNotValid           = &gen.BadRequestError{Message: "RunID is not valid UUID."}
	errSourceClusterNotSet     = &gen.BadRequestError{Message: "Source Cluster not set on request."}
	errShardIDNotSet           = &gen.BadRequestError{Message: "Shard ID not set on request."}
	errTimestampNotSet         = &gen.BadRequestError{Message: "Timestamp not set on request."}
	errInvalidTaskType         = &gen.BadRequestError{Message: "Invalid task type"}
	errHistoryHostThrottle     = &gen.ServiceBusyError{Message: "History host rps exceeded"}
	errShuttingDown            = &gen.InternalServiceError{Message: "Shutting down"}
>>>>>>> 651a26b2
)

// NewHandler creates a thrift handler for the history service
func NewHandler(
	resource resource.Resource,
	config *Config,
) *Handler {
	handler := &Handler{
		Resource:        resource,
		config:          config,
		tokenSerializer: common.NewProtoTaskTokenSerializer(),
		rateLimiter: quotas.NewDynamicRateLimiter(
			func() float64 {
				return float64(config.RPS())
			},
		),
	}

	// prevent us from trying to serve requests before shard controller is started and ready
	handler.startWG.Add(1)
	return handler
}

// Start starts the handler
func (h *Handler) Start() {
	if h.GetClusterMetadata().IsGlobalNamespaceEnabled() {
		var err error
		h.publisher, err = h.GetMessagingClient().NewProducerWithClusterName(h.GetClusterMetadata().GetCurrentClusterName())
		if err != nil {
			h.GetLogger().Fatal("Creating kafka producer failed", tag.Error(err))
		}
	}

	h.replicationTaskFetchers = NewReplicationTaskFetchers(
		h.GetLogger(),
		h.config,
		h.GetClusterMetadata().GetReplicationConsumerConfig(),
		h.GetClusterMetadata(),
		h.GetClientBean(),
	)

	h.replicationTaskFetchers.Start()

	if h.config.EnablePriorityTaskProcessor() {
		var err error
		taskPriorityAssigner := newTaskPriorityAssigner(
			h.GetClusterMetadata().GetCurrentClusterName(),
			h.GetDomainCache(),
			h.GetLogger(),
			h.GetMetricsClient(),
			h.config,
		)

		schedulerType := task.SchedulerType(h.config.TaskSchedulerType())
		queueTaskProcessorOptions := &queueTaskProcessorOptions{
			schedulerType: schedulerType,
		}
		switch schedulerType {
		case task.SchedulerTypeFIFO:
			queueTaskProcessorOptions.fifoSchedulerOptions = &task.FIFOTaskSchedulerOptions{
				QueueSize:   h.config.TaskSchedulerQueueSize(),
				WorkerCount: h.config.TaskSchedulerWorkerCount(),
				RetryPolicy: common.CreatePersistanceRetryPolicy(),
			}
		case task.SchedulerTypeWRR:
			queueTaskProcessorOptions.wRRSchedulerOptions = &task.WeightedRoundRobinTaskSchedulerOptions{
				Weights:     h.config.TaskSchedulerRoundRobinWeights,
				QueueSize:   h.config.TaskSchedulerQueueSize(),
				WorkerCount: h.config.TaskSchedulerWorkerCount(),
				RetryPolicy: common.CreatePersistanceRetryPolicy(),
			}
		default:
			h.GetLogger().Fatal("Unknown task scheduler type", tag.Value(schedulerType))
		}
		h.queueTaskProcessor, err = newQueueTaskProcessor(
			taskPriorityAssigner,
			queueTaskProcessorOptions,
			h.GetLogger(),
			h.GetMetricsClient(),
		)
		if err != nil {
			h.GetLogger().Fatal("Creating priority task processor failed", tag.Error(err))
		}
		h.queueTaskProcessor.Start()
	}

	h.controller = newShardController(
		h.Resource,
		h,
		h.config,
	)
	h.historyEventNotifier = newHistoryEventNotifier(h.GetTimeSource(), h.GetMetricsClient(), h.config.GetShardID)
	// events notifier must starts before controller
	h.historyEventNotifier.Start()
	h.controller.Start()

	h.startWG.Done()
}

// Stop stops the handler
func (h *Handler) Stop() {
	h.PrepareToStop()
	h.replicationTaskFetchers.Stop()
	if h.queueTaskProcessor != nil {
		h.queueTaskProcessor.Stop()
	}
	h.controller.Stop()
	h.historyEventNotifier.Stop()
}

// PrepareToStop starts graceful traffic drain in preparation for shutdown
func (h *Handler) PrepareToStop() {
	atomic.StoreInt32(&h.shuttingDown, 1)
}

func (h *Handler) isShuttingDown() bool {
	return atomic.LoadInt32(&h.shuttingDown) != 0
}

// CreateEngine is implementation for HistoryEngineFactory used for creating the engine instance for shard
func (h *Handler) CreateEngine(
	shardContext ShardContext,
) Engine {
	return NewEngineWithShardContext(
		shardContext,
		h.GetVisibilityManager(),
		h.GetMatchingClient(),
		h.GetHistoryClient(),
		h.GetSDKClient(),
		h.historyEventNotifier,
		h.publisher,
		h.config,
		h.replicationTaskFetchers,
		h.GetMatchingRawClient(),
		h.queueTaskProcessor,
	)
}

// https://github.com/grpc/grpc/blob/master/doc/health-checking.md
func (h *Handler) Check(context.Context, *healthpb.HealthCheckRequest) (*healthpb.HealthCheckResponse, error) {
	h.startWG.Wait()
<<<<<<< HEAD
	h.GetLogger().Debug("History service health check endpoint (gRPC) reached.")
	hs := &healthpb.HealthCheckResponse{
		Status: healthpb.HealthCheckResponse_SERVING,
	}
=======
	h.GetLogger().Debug("History health check endpoint reached.")
	hs := &health.HealthStatus{Ok: true, Msg: common.StringPtr("OK")}
>>>>>>> 651a26b2
	return hs, nil
}
func (h *Handler) Watch(*healthpb.HealthCheckRequest, healthpb.Health_WatchServer) error {
	return serviceerror.NewUnimplemented("Watch is not implemented.")
}

// RecordActivityTaskHeartbeat - Record Activity Task Heart beat.
func (h *Handler) RecordActivityTaskHeartbeat(ctx context.Context, request *historyservice.RecordActivityTaskHeartbeatRequest) (_ *historyservice.RecordActivityTaskHeartbeatResponse, retError error) {

	defer log.CapturePanicGRPC(h.GetLogger(), &retError)
	h.startWG.Wait()

	scope := metrics.HistoryRecordActivityTaskHeartbeatScope
	h.GetMetricsClient().IncCounter(scope, metrics.ServiceRequests)
	sw := h.GetMetricsClient().StartTimer(scope, metrics.ServiceLatency)
	defer sw.Stop()

	namespaceID := request.GetNamespaceId()
	if namespaceID == "" {
		return nil, h.error(errNamespaceNotSet, scope, namespaceID, "")
	}

	if ok := h.rateLimiter.Allow(); !ok {
		return nil, h.error(errHistoryHostThrottle, scope, namespaceID, "")
	}

	heartbeatRequest := request.HeartbeatRequest
	taskToken, err0 := h.tokenSerializer.Deserialize(heartbeatRequest.TaskToken)
	if err0 != nil {
		return nil, h.error(errDeserializeTaskToken.MessageArgs(err0), scope, namespaceID, "")
	}

	err0 = validateTaskToken(taskToken)
	if err0 != nil {
		return nil, h.error(err0, scope, namespaceID, "")
	}
	workflowID := taskToken.GetWorkflowId()

	engine, err1 := h.controller.GetEngine(workflowID)
	if err1 != nil {
		return nil, h.error(err1, scope, namespaceID, workflowID)
	}

	response, err2 := engine.RecordActivityTaskHeartbeat(ctx, request)
	if err2 != nil {
		return nil, h.error(err2, scope, namespaceID, workflowID)
	}

	return response, nil
}

// RecordActivityTaskStarted - Record Activity Task started.
func (h *Handler) RecordActivityTaskStarted(ctx context.Context, request *historyservice.RecordActivityTaskStartedRequest) (_ *historyservice.RecordActivityTaskStartedResponse, retError error) {

	defer log.CapturePanicGRPC(h.GetLogger(), &retError)
	h.startWG.Wait()

	scope := metrics.HistoryRecordActivityTaskStartedScope
	h.GetMetricsClient().IncCounter(scope, metrics.ServiceRequests)
	sw := h.GetMetricsClient().StartTimer(scope, metrics.ServiceLatency)
	defer sw.Stop()

	namespaceID := request.GetNamespaceId()
	workflowExecution := request.WorkflowExecution
	workflowID := workflowExecution.GetWorkflowId()
	if request.GetNamespaceId() == "" {
		return nil, h.error(errNamespaceNotSet, scope, namespaceID, workflowID)
	}

	if ok := h.rateLimiter.Allow(); !ok {
		return nil, h.error(errHistoryHostThrottle, scope, namespaceID, workflowID)
	}

	engine, err1 := h.controller.GetEngine(workflowID)
	if err1 != nil {
		return nil, h.error(err1, scope, namespaceID, workflowID)
	}

	response, err2 := engine.RecordActivityTaskStarted(ctx, request)
	if err2 != nil {
		return nil, h.error(err2, scope, namespaceID, workflowID)
	}

	return response, nil
}

// RecordDecisionTaskStarted - Record Decision Task started.
func (h *Handler) RecordDecisionTaskStarted(ctx context.Context, request *historyservice.RecordDecisionTaskStartedRequest) (_ *historyservice.RecordDecisionTaskStartedResponse, retError error) {

	defer log.CapturePanicGRPC(h.GetLogger(), &retError)
	h.startWG.Wait()
	h.GetLogger().Debug("RecordDecisionTaskStarted",
		tag.WorkflowNamespaceID(request.GetNamespaceId()),
		tag.WorkflowID(request.WorkflowExecution.GetWorkflowId()),
		tag.WorkflowRunID(request.WorkflowExecution.GetRunId()),
		tag.WorkflowScheduleID(request.GetScheduleId()))

	scope := metrics.HistoryRecordDecisionTaskStartedScope
	h.GetMetricsClient().IncCounter(scope, metrics.ServiceRequests)
	sw := h.GetMetricsClient().StartTimer(scope, metrics.ServiceLatency)
	defer sw.Stop()

	namespaceID := request.GetNamespaceId()
	workflowExecution := request.WorkflowExecution
	workflowID := workflowExecution.GetWorkflowId()
	if namespaceID == "" {
		return nil, h.error(errNamespaceNotSet, scope, namespaceID, workflowID)
	}

	if ok := h.rateLimiter.Allow(); !ok {
		return nil, h.error(errHistoryHostThrottle, scope, namespaceID, workflowID)
	}

	if request.PollRequest == nil || request.PollRequest.TaskList.GetName() == "" {
		return nil, h.error(errTaskListNotSet, scope, namespaceID, workflowID)
	}

	engine, err1 := h.controller.GetEngine(workflowID)
	if err1 != nil {
		h.GetLogger().Error("RecordDecisionTaskStarted failed.",
			tag.Error(err1),
			tag.WorkflowID(request.WorkflowExecution.GetWorkflowId()),
			tag.WorkflowRunID(request.WorkflowExecution.GetRunId()),
			tag.WorkflowScheduleID(request.GetScheduleId()),
		)
		return nil, h.error(err1, scope, namespaceID, workflowID)
	}

	response, err2 := engine.RecordDecisionTaskStarted(ctx, request)
	if err2 != nil {
		return nil, h.error(err2, scope, namespaceID, workflowID)
	}

	return response, nil
}

// RespondActivityTaskCompleted - records completion of an activity task
func (h *Handler) RespondActivityTaskCompleted(ctx context.Context, request *historyservice.RespondActivityTaskCompletedRequest) (_ *historyservice.RespondActivityTaskCompletedResponse, retError error) {

	defer log.CapturePanicGRPC(h.GetLogger(), &retError)
	h.startWG.Wait()

	scope := metrics.HistoryRespondActivityTaskCompletedScope
	h.GetMetricsClient().IncCounter(scope, metrics.ServiceRequests)
	sw := h.GetMetricsClient().StartTimer(scope, metrics.ServiceLatency)
	defer sw.Stop()

	namespaceID := request.GetNamespaceId()
	if namespaceID == "" {
		return nil, h.error(errNamespaceNotSet, scope, namespaceID, "")
	}

	if ok := h.rateLimiter.Allow(); !ok {
		return nil, h.error(errHistoryHostThrottle, scope, namespaceID, "")
	}

	completeRequest := request.CompleteRequest
	taskToken, err0 := h.tokenSerializer.Deserialize(completeRequest.TaskToken)
	if err0 != nil {
		return nil, h.error(errDeserializeTaskToken.MessageArgs(err0), scope, namespaceID, "")
	}

	err0 = validateTaskToken(taskToken)
	if err0 != nil {
		return nil, h.error(err0, scope, namespaceID, "")
	}
	workflowID := taskToken.GetWorkflowId()

	engine, err1 := h.controller.GetEngine(workflowID)
	if err1 != nil {
		return nil, h.error(err1, scope, namespaceID, workflowID)
	}

	err2 := engine.RespondActivityTaskCompleted(ctx, request)
	if err2 != nil {
		return nil, h.error(err2, scope, namespaceID, workflowID)
	}

	return &historyservice.RespondActivityTaskCompletedResponse{}, nil
}

// RespondActivityTaskFailed - records failure of an activity task
func (h *Handler) RespondActivityTaskFailed(ctx context.Context, request *historyservice.RespondActivityTaskFailedRequest) (_ *historyservice.RespondActivityTaskFailedResponse, retError error) {
	defer log.CapturePanicGRPC(h.GetLogger(), &retError)
	h.startWG.Wait()

	scope := metrics.HistoryRespondActivityTaskFailedScope
	h.GetMetricsClient().IncCounter(scope, metrics.ServiceRequests)
	sw := h.GetMetricsClient().StartTimer(scope, metrics.ServiceLatency)
	defer sw.Stop()

	namespaceID := request.GetNamespaceId()
	if namespaceID == "" {
		return nil, h.error(errNamespaceNotSet, scope, namespaceID, "")
	}

	if ok := h.rateLimiter.Allow(); !ok {
		return nil, h.error(errHistoryHostThrottle, scope, namespaceID, "")
	}

	failRequest := request.FailedRequest
	taskToken, err0 := h.tokenSerializer.Deserialize(failRequest.TaskToken)
	if err0 != nil {
		return nil, h.error(errDeserializeTaskToken.MessageArgs(err0), scope, namespaceID, "")
	}

	err0 = validateTaskToken(taskToken)
	if err0 != nil {
		return nil, h.error(err0, scope, namespaceID, "")
	}
	workflowID := taskToken.GetWorkflowId()

	engine, err1 := h.controller.GetEngine(workflowID)
	if err1 != nil {
		return nil, h.error(err1, scope, namespaceID, workflowID)
	}

	err2 := engine.RespondActivityTaskFailed(ctx, request)
	if err2 != nil {
		return nil, h.error(err2, scope, namespaceID, workflowID)
	}

	return &historyservice.RespondActivityTaskFailedResponse{}, nil
}

// RespondActivityTaskCanceled - records failure of an activity task
func (h *Handler) RespondActivityTaskCanceled(ctx context.Context, request *historyservice.RespondActivityTaskCanceledRequest) (_ *historyservice.RespondActivityTaskCanceledResponse, retError error) {
	defer log.CapturePanicGRPC(h.GetLogger(), &retError)
	h.startWG.Wait()

	scope := metrics.HistoryRespondActivityTaskCanceledScope
	h.GetMetricsClient().IncCounter(scope, metrics.ServiceRequests)
	sw := h.GetMetricsClient().StartTimer(scope, metrics.ServiceLatency)
	defer sw.Stop()

	namespaceID := request.GetNamespaceId()
	if namespaceID == "" {
		return nil, h.error(errNamespaceNotSet, scope, namespaceID, "")
	}

	if ok := h.rateLimiter.Allow(); !ok {
		return nil, h.error(errHistoryHostThrottle, scope, namespaceID, "")
	}

	cancelRequest := request.CancelRequest
	taskToken, err0 := h.tokenSerializer.Deserialize(cancelRequest.TaskToken)
	if err0 != nil {
		return nil, h.error(errDeserializeTaskToken.MessageArgs(err0), scope, namespaceID, "")
	}

	err0 = validateTaskToken(taskToken)
	if err0 != nil {
		return nil, h.error(err0, scope, namespaceID, "")
	}
	workflowID := taskToken.GetWorkflowId()

	engine, err1 := h.controller.GetEngine(workflowID)
	if err1 != nil {
		return nil, h.error(err1, scope, namespaceID, workflowID)
	}

	err2 := engine.RespondActivityTaskCanceled(ctx, request)
	if err2 != nil {
		return nil, h.error(err2, scope, namespaceID, workflowID)
	}

	return &historyservice.RespondActivityTaskCanceledResponse{}, nil
}

// RespondDecisionTaskCompleted - records completion of a decision task
func (h *Handler) RespondDecisionTaskCompleted(ctx context.Context, request *historyservice.RespondDecisionTaskCompletedRequest) (_ *historyservice.RespondDecisionTaskCompletedResponse, retError error) {
	defer log.CapturePanicGRPC(h.GetLogger(), &retError)
	h.startWG.Wait()

	scope := metrics.HistoryRespondDecisionTaskCompletedScope
	h.GetMetricsClient().IncCounter(scope, metrics.ServiceRequests)
	sw := h.GetMetricsClient().StartTimer(scope, metrics.ServiceLatency)
	defer sw.Stop()

	namespaceID := request.GetNamespaceId()
	if namespaceID == "" {
		return nil, h.error(errNamespaceNotSet, scope, namespaceID, "")
	}

	if ok := h.rateLimiter.Allow(); !ok {
		return nil, h.error(errHistoryHostThrottle, scope, namespaceID, "")
	}

	completeRequest := request.CompleteRequest
	if len(completeRequest.Decisions) == 0 {
		h.GetMetricsClient().IncCounter(scope, metrics.EmptyCompletionDecisionsCounter)
	}
	token, err0 := h.tokenSerializer.Deserialize(completeRequest.TaskToken)
	if err0 != nil {
		return nil, h.error(errDeserializeTaskToken.MessageArgs(err0), scope, namespaceID, "")
	}

	h.GetLogger().Debug("RespondDecisionTaskCompleted",
		tag.WorkflowNamespaceIDBytes(token.GetNamespaceId()),
		tag.WorkflowID(token.GetWorkflowId()),
		tag.WorkflowRunIDBytes(token.GetRunId()),
		tag.WorkflowScheduleID(token.GetScheduleId()))

	err0 = validateTaskToken(token)
	if err0 != nil {
		return nil, h.error(err0, scope, namespaceID, "")
	}
	workflowID := token.GetWorkflowId()

	engine, err1 := h.controller.GetEngine(workflowID)
	if err1 != nil {
		return nil, h.error(err1, scope, namespaceID, workflowID)
	}

	response, err2 := engine.RespondDecisionTaskCompleted(ctx, request)
	if err2 != nil {
		return nil, h.error(err2, scope, namespaceID, workflowID)
	}

	return response, nil
}

// RespondDecisionTaskFailed - failed response to decision task
func (h *Handler) RespondDecisionTaskFailed(ctx context.Context, request *historyservice.RespondDecisionTaskFailedRequest) (_ *historyservice.RespondDecisionTaskFailedResponse, retError error) {

	defer log.CapturePanicGRPC(h.GetLogger(), &retError)
	h.startWG.Wait()

	scope := metrics.HistoryRespondDecisionTaskFailedScope
	h.GetMetricsClient().IncCounter(scope, metrics.ServiceRequests)
	sw := h.GetMetricsClient().StartTimer(scope, metrics.ServiceLatency)
	defer sw.Stop()

	namespaceID := request.GetNamespaceId()
	if namespaceID == "" {
		return nil, h.error(errNamespaceNotSet, scope, namespaceID, "")
	}

	if ok := h.rateLimiter.Allow(); !ok {
		return nil, h.error(errHistoryHostThrottle, scope, namespaceID, "")
	}

	failedRequest := request.FailedRequest
	token, err0 := h.tokenSerializer.Deserialize(failedRequest.TaskToken)
	if err0 != nil {
		return nil, h.error(errDeserializeTaskToken.MessageArgs(err0), scope, namespaceID, "")
	}

	h.GetLogger().Debug("RespondDecisionTaskFailed",
		tag.WorkflowNamespaceIDBytes(token.GetNamespaceId()),
		tag.WorkflowID(token.GetWorkflowId()),
		tag.WorkflowRunIDBytes(token.GetRunId()),
		tag.WorkflowScheduleID(token.GetScheduleId()))

	if failedRequest != nil && failedRequest.GetCause() == eventpb.DecisionTaskFailedCause_UnhandledDecision {
		h.GetLogger().Info("Non-Deterministic Error", tag.WorkflowNamespaceIDBytes(token.GetNamespaceId()), tag.WorkflowID(token.GetWorkflowId()), tag.WorkflowRunIDBytes(token.GetRunId()))
		namespace, err := h.GetNamespaceCache().GetNamespaceName(primitives.UUIDString(token.GetNamespaceId()))
		var namespaceTag metrics.Tag

		if err == nil {
			namespaceTag = metrics.NamespaceTag(namespace)
		} else {
			namespaceTag = metrics.NamespaceUnknownTag()
		}

		h.GetMetricsClient().Scope(scope, namespaceTag).IncCounter(metrics.ServiceErrNonDeterministicCounter)
	}
	err0 = validateTaskToken(token)
	if err0 != nil {
		return nil, h.error(err0, scope, namespaceID, "")
	}
	workflowID := token.GetWorkflowId()

	engine, err1 := h.controller.GetEngine(workflowID)
	if err1 != nil {
		return nil, h.error(err1, scope, namespaceID, workflowID)
	}

	err2 := engine.RespondDecisionTaskFailed(ctx, request)
	if err2 != nil {
		return nil, h.error(err2, scope, namespaceID, workflowID)
	}

	return &historyservice.RespondDecisionTaskFailedResponse{}, nil
}

// StartWorkflowExecution - creates a new workflow execution
func (h *Handler) StartWorkflowExecution(ctx context.Context, request *historyservice.StartWorkflowExecutionRequest) (_ *historyservice.StartWorkflowExecutionResponse, retError error) {

	defer log.CapturePanicGRPC(h.GetLogger(), &retError)
	h.startWG.Wait()

	scope := metrics.HistoryStartWorkflowExecutionScope
	h.GetMetricsClient().IncCounter(scope, metrics.ServiceRequests)
	sw := h.GetMetricsClient().StartTimer(scope, metrics.ServiceLatency)
	defer sw.Stop()

	namespaceID := request.GetNamespaceId()
	if namespaceID == "" {
		return nil, h.error(errNamespaceNotSet, scope, namespaceID, "")
	}

	if ok := h.rateLimiter.Allow(); !ok {
		return nil, h.error(errHistoryHostThrottle, scope, namespaceID, "")
	}

	startRequest := request.StartRequest
	workflowID := startRequest.GetWorkflowId()
	engine, err1 := h.controller.GetEngine(workflowID)
	if err1 != nil {
		return nil, h.error(err1, scope, namespaceID, workflowID)
	}

	response, err2 := engine.StartWorkflowExecution(ctx, request)
	if err2 != nil {
		return nil, h.error(err2, scope, namespaceID, workflowID)
	}

	return response, nil
}

// DescribeHistoryHost returns information about the internal states of a history host
func (h *Handler) DescribeHistoryHost(_ context.Context, _ *historyservice.DescribeHistoryHostRequest) (_ *historyservice.DescribeHistoryHostResponse, retError error) {
	defer log.CapturePanicGRPC(h.GetLogger(), &retError)
	h.startWG.Wait()

	numOfItemsInCacheByID, numOfItemsInCacheByName := h.GetNamespaceCache().GetCacheSize()
	status := ""
	switch atomic.LoadInt32(&h.controller.status) {
	case common.DaemonStatusInitialized:
		status = "initialized"
	case common.DaemonStatusStarted:
		status = "started"
	case common.DaemonStatusStopped:
		status = "stopped"
	}

	resp := &historyservice.DescribeHistoryHostResponse{
		NumberOfShards: int32(h.controller.numShards()),
		ShardIds:       h.controller.shardIDs(),
		NamespaceCache: &namespacegenpb.NamespaceCacheInfo{
			NumOfItemsInCacheById:   numOfItemsInCacheByID,
			NumOfItemsInCacheByName: numOfItemsInCacheByName,
		},
		ShardControllerStatus: status,
		Address:               h.GetHostInfo().GetAddress(),
	}
	return resp, nil
}

// RemoveTask returns information about the internal states of a history host
func (h *Handler) RemoveTask(_ context.Context, request *historyservice.RemoveTaskRequest) (_ *historyservice.RemoveTaskResponse, retError error) {
	executionMgr, err := h.GetExecutionManager(int(request.GetShardId()))
	if err != nil {
		return nil, err
	}
<<<<<<< HEAD
	deleteTaskRequest := &persistence.DeleteTaskRequest{
		TaskID:  request.GetTaskId(),
		Type:    int(request.GetType()),
		ShardID: int(request.GetShardId()),
	}
	err = executionMgr.DeleteTask(deleteTaskRequest)
	return &historyservice.RemoveTaskResponse{}, err
}

// CloseShard returns information about the internal states of a history host
func (h *Handler) CloseShard(_ context.Context, request *historyservice.CloseShardRequest) (_ *historyservice.CloseShardResponse, retError error) {
	defer log.CapturePanicGRPC(h.GetLogger(), &retError)
	h.controller.removeEngineForShard(int(request.GetShardId()))
	return &historyservice.CloseShardResponse{}, nil
=======

	switch taskType := common.TaskType(request.GetType()); taskType {
	case common.TaskTypeTransfer:
		return executionMgr.CompleteTransferTask(&persistence.CompleteTransferTaskRequest{
			TaskID: request.GetTaskID(),
		})
	case common.TaskTypeTimer:
		return executionMgr.CompleteTimerTask(&persistence.CompleteTimerTaskRequest{
			VisibilityTimestamp: time.Unix(0, request.GetVisibilityTimestamp()),
			TaskID:              request.GetTaskID(),
		})
	case common.TaskTypeReplication:
		return executionMgr.CompleteReplicationTask(&persistence.CompleteReplicationTaskRequest{
			TaskID: request.GetTaskID(),
		})
	default:
		return errInvalidTaskType
	}
}

// CloseShard closes a shard hosted by this instance
func (h *Handler) CloseShard(
	ctx context.Context,
	request *gen.CloseShardRequest,
) (retError error) {
	h.controller.removeEngineForShard(int(request.GetShardID()), nil)
	return nil
>>>>>>> 651a26b2
}

// DescribeMutableState - returns the internal analysis of workflow execution state
func (h *Handler) DescribeMutableState(ctx context.Context, request *historyservice.DescribeMutableStateRequest) (_ *historyservice.DescribeMutableStateResponse, retError error) {
	defer log.CapturePanicGRPC(h.GetLogger(), &retError)
	h.startWG.Wait()

	scope := metrics.HistoryRecordActivityTaskHeartbeatScope
	h.GetMetricsClient().IncCounter(scope, metrics.ServiceRequests)
	sw := h.GetMetricsClient().StartTimer(scope, metrics.ServiceLatency)
	defer sw.Stop()

	namespaceID := request.GetNamespaceId()
	if namespaceID == "" {
		return nil, h.error(errNamespaceNotSet, scope, namespaceID, "")
	}

	workflowExecution := request.Execution
	workflowID := workflowExecution.GetWorkflowId()
	engine, err1 := h.controller.GetEngine(workflowID)
	if err1 != nil {
		return nil, h.error(err1, scope, namespaceID, workflowID)
	}

	resp, err2 := engine.DescribeMutableState(ctx, request)
	if err2 != nil {
		return nil, h.error(err2, scope, namespaceID, workflowID)
	}
	return resp, nil
}

// GetMutableState - returns the id of the next event in the execution's history
func (h *Handler) GetMutableState(ctx context.Context, request *historyservice.GetMutableStateRequest) (_ *historyservice.GetMutableStateResponse, retError error) {
	defer log.CapturePanicGRPC(h.GetLogger(), &retError)
	h.startWG.Wait()

	scope := metrics.HistoryGetMutableStateScope
	h.GetMetricsClient().IncCounter(scope, metrics.ServiceRequests)
	sw := h.GetMetricsClient().StartTimer(scope, metrics.ServiceLatency)
	defer sw.Stop()

	namespaceID := request.GetNamespaceId()
	if namespaceID == "" {
		return nil, h.error(errNamespaceNotSet, scope, namespaceID, "")
	}

	if ok := h.rateLimiter.Allow(); !ok {
		return nil, h.error(errHistoryHostThrottle, scope, namespaceID, "")
	}

	workflowExecution := request.Execution
	workflowID := workflowExecution.GetWorkflowId()
	engine, err1 := h.controller.GetEngine(workflowID)
	if err1 != nil {
		return nil, h.error(err1, scope, namespaceID, workflowID)
	}

	resp, err2 := engine.GetMutableState(ctx, request)
	if err2 != nil {
		return nil, h.error(err2, scope, namespaceID, workflowID)
	}
	return resp, nil
}

// PollMutableState - returns the id of the next event in the execution's history
func (h *Handler) PollMutableState(ctx context.Context, request *historyservice.PollMutableStateRequest) (_ *historyservice.PollMutableStateResponse, retError error) {
	defer log.CapturePanicGRPC(h.GetLogger(), &retError)
	h.startWG.Wait()

	scope := metrics.HistoryPollMutableStateScope
	h.GetMetricsClient().IncCounter(scope, metrics.ServiceRequests)
	sw := h.GetMetricsClient().StartTimer(scope, metrics.ServiceLatency)
	defer sw.Stop()

	namespaceID := request.GetNamespaceId()
	if namespaceID == "" {
		return nil, h.error(errNamespaceNotSet, scope, namespaceID, "")
	}

	if ok := h.rateLimiter.Allow(); !ok {
		return nil, h.error(errHistoryHostThrottle, scope, namespaceID, "")
	}

	workflowExecution := request.Execution
	workflowID := workflowExecution.GetWorkflowId()
	engine, err1 := h.controller.GetEngine(workflowID)
	if err1 != nil {
		return nil, h.error(err1, scope, namespaceID, workflowID)
	}

	resp, err2 := engine.PollMutableState(ctx, request)
	if err2 != nil {
		return nil, h.error(err2, scope, namespaceID, workflowID)
	}
	return resp, nil
}

// DescribeWorkflowExecution returns information about the specified workflow execution.
func (h *Handler) DescribeWorkflowExecution(ctx context.Context, request *historyservice.DescribeWorkflowExecutionRequest) (_ *historyservice.DescribeWorkflowExecutionResponse, retError error) {
	defer log.CapturePanicGRPC(h.GetLogger(), &retError)
	h.startWG.Wait()

	scope := metrics.HistoryDescribeWorkflowExecutionScope
	h.GetMetricsClient().IncCounter(scope, metrics.ServiceRequests)
	sw := h.GetMetricsClient().StartTimer(scope, metrics.ServiceLatency)
	defer sw.Stop()

	namespaceID := request.GetNamespaceId()
	if namespaceID == "" {
		return nil, h.error(errNamespaceNotSet, scope, namespaceID, "")
	}

	if ok := h.rateLimiter.Allow(); !ok {
		return nil, h.error(errHistoryHostThrottle, scope, namespaceID, "")
	}

	workflowExecution := request.Request.Execution
	workflowID := workflowExecution.GetWorkflowId()
	engine, err1 := h.controller.GetEngine(workflowID)
	if err1 != nil {
		return nil, h.error(err1, scope, namespaceID, workflowID)
	}

	resp, err2 := engine.DescribeWorkflowExecution(ctx, request)
	if err2 != nil {
		return nil, h.error(err2, scope, namespaceID, workflowID)
	}
	return resp, nil
}

// RequestCancelWorkflowExecution - requests cancellation of a workflow
func (h *Handler) RequestCancelWorkflowExecution(ctx context.Context, request *historyservice.RequestCancelWorkflowExecutionRequest) (_ *historyservice.RequestCancelWorkflowExecutionResponse, retError error) {
	defer log.CapturePanicGRPC(h.GetLogger(), &retError)
	h.startWG.Wait()

	scope := metrics.HistoryRequestCancelWorkflowExecutionScope
	h.GetMetricsClient().IncCounter(scope, metrics.ServiceRequests)
	sw := h.GetMetricsClient().StartTimer(scope, metrics.ServiceLatency)
	defer sw.Stop()

<<<<<<< HEAD
	namespaceID := request.GetNamespaceId()
	if namespaceID == "" || request.CancelRequest.GetNamespace() == "" {
		return nil, h.error(errNamespaceNotSet, scope, namespaceID, "")
=======
	if h.isShuttingDown() {
		return errShuttingDown
	}

	domainID := request.GetDomainUUID()
	if domainID == "" || request.CancelRequest.GetDomain() == "" {
		return h.error(errDomainNotSet, scope, domainID, "")
>>>>>>> 651a26b2
	}

	if ok := h.rateLimiter.Allow(); !ok {
		return nil, h.error(errHistoryHostThrottle, scope, namespaceID, "")
	}

	cancelRequest := request.CancelRequest
	h.GetLogger().Debug("RequestCancelWorkflowExecution",
		tag.WorkflowNamespace(cancelRequest.GetNamespace()),
		tag.WorkflowNamespaceID(request.GetNamespaceId()),
		tag.WorkflowID(cancelRequest.WorkflowExecution.GetWorkflowId()),
		tag.WorkflowRunID(cancelRequest.WorkflowExecution.GetRunId()))

	workflowID := cancelRequest.WorkflowExecution.GetWorkflowId()
	engine, err1 := h.controller.GetEngine(workflowID)
	if err1 != nil {
		return nil, h.error(err1, scope, namespaceID, workflowID)
	}

	err2 := engine.RequestCancelWorkflowExecution(ctx, request)
	if err2 != nil {
		return nil, h.error(err2, scope, namespaceID, workflowID)
	}

	return &historyservice.RequestCancelWorkflowExecutionResponse{}, nil
}

// SignalWorkflowExecution is used to send a signal event to running workflow execution.  This results in
// WorkflowExecutionSignaled event recorded in the history and a decision task being created for the execution.
func (h *Handler) SignalWorkflowExecution(ctx context.Context, request *historyservice.SignalWorkflowExecutionRequest) (_ *historyservice.SignalWorkflowExecutionResponse, retError error) {
	defer log.CapturePanicGRPC(h.GetLogger(), &retError)
	h.startWG.Wait()

	scope := metrics.HistorySignalWorkflowExecutionScope
	h.GetMetricsClient().IncCounter(scope, metrics.ServiceRequests)
	sw := h.GetMetricsClient().StartTimer(scope, metrics.ServiceLatency)
	defer sw.Stop()

<<<<<<< HEAD
	namespaceID := request.GetNamespaceId()
	if namespaceID == "" {
		return nil, h.error(errNamespaceNotSet, scope, namespaceID, "")
=======
	if h.isShuttingDown() {
		return errShuttingDown
	}

	domainID := wrappedRequest.GetDomainUUID()
	if domainID == "" {
		return h.error(errDomainNotSet, scope, domainID, "")
>>>>>>> 651a26b2
	}

	if ok := h.rateLimiter.Allow(); !ok {
		return nil, h.error(errHistoryHostThrottle, scope, namespaceID, "")
	}

	workflowExecution := request.SignalRequest.WorkflowExecution
	workflowID := workflowExecution.GetWorkflowId()
	engine, err1 := h.controller.GetEngine(workflowID)
	if err1 != nil {
		return nil, h.error(err1, scope, namespaceID, workflowID)
	}

	err2 := engine.SignalWorkflowExecution(ctx, request)
	if err2 != nil {
		return nil, h.error(err2, scope, namespaceID, workflowID)
	}

	return &historyservice.SignalWorkflowExecutionResponse{}, nil
}

// SignalWithStartWorkflowExecution is used to ensure sending a signal event to a workflow execution.
// If workflow is running, this results in WorkflowExecutionSignaled event recorded in the history
// and a decision task being created for the execution.
// If workflow is not running or not found, this results in WorkflowExecutionStarted and WorkflowExecutionSignaled
// event recorded in history, and a decision task being created for the execution
func (h *Handler) SignalWithStartWorkflowExecution(ctx context.Context, request *historyservice.SignalWithStartWorkflowExecutionRequest) (_ *historyservice.SignalWithStartWorkflowExecutionResponse, retError error) {
	defer log.CapturePanicGRPC(h.GetLogger(), &retError)
	h.startWG.Wait()

	scope := metrics.HistorySignalWithStartWorkflowExecutionScope
	h.GetMetricsClient().IncCounter(scope, metrics.ServiceRequests)
	sw := h.GetMetricsClient().StartTimer(scope, metrics.ServiceLatency)
	defer sw.Stop()

<<<<<<< HEAD
	namespaceID := request.GetNamespaceId()
	if namespaceID == "" {
		return nil, h.error(errNamespaceNotSet, scope, namespaceID, "")
=======
	if h.isShuttingDown() {
		return nil, errShuttingDown
	}

	domainID := wrappedRequest.GetDomainUUID()
	if domainID == "" {
		return nil, h.error(errDomainNotSet, scope, domainID, "")
>>>>>>> 651a26b2
	}

	if ok := h.rateLimiter.Allow(); !ok {
		return nil, h.error(errHistoryHostThrottle, scope, namespaceID, "")
	}

	signalWithStartRequest := request.SignalWithStartRequest
	workflowID := signalWithStartRequest.GetWorkflowId()
	engine, err1 := h.controller.GetEngine(workflowID)
	if err1 != nil {
		return nil, h.error(err1, scope, namespaceID, workflowID)
	}

	resp, err2 := engine.SignalWithStartWorkflowExecution(ctx, request)
	if err2 != nil {
		return nil, h.error(err2, scope, namespaceID, workflowID)
	}

	return resp, nil
}

// RemoveSignalMutableState is used to remove a signal request ID that was previously recorded.  This is currently
// used to clean execution info when signal decision finished.
func (h *Handler) RemoveSignalMutableState(ctx context.Context, request *historyservice.RemoveSignalMutableStateRequest) (_ *historyservice.RemoveSignalMutableStateResponse, retError error) {
	defer log.CapturePanicGRPC(h.GetLogger(), &retError)
	h.startWG.Wait()

	scope := metrics.HistoryRemoveSignalMutableStateScope
	h.GetMetricsClient().IncCounter(scope, metrics.ServiceRequests)
	sw := h.GetMetricsClient().StartTimer(scope, metrics.ServiceLatency)
	defer sw.Stop()

<<<<<<< HEAD
	namespaceID := request.GetNamespaceId()
	if namespaceID == "" {
		return nil, h.error(errNamespaceNotSet, scope, namespaceID, "")
=======
	if h.isShuttingDown() {
		return errShuttingDown
	}

	domainID := wrappedRequest.GetDomainUUID()
	if domainID == "" {
		return h.error(errDomainNotSet, scope, domainID, "")
>>>>>>> 651a26b2
	}

	if ok := h.rateLimiter.Allow(); !ok {
		return nil, h.error(errHistoryHostThrottle, scope, namespaceID, "")
	}

	workflowExecution := request.WorkflowExecution
	workflowID := workflowExecution.GetWorkflowId()
	engine, err1 := h.controller.GetEngine(workflowID)
	if err1 != nil {
		return nil, h.error(err1, scope, namespaceID, workflowID)
	}

	err2 := engine.RemoveSignalMutableState(ctx, request)
	if err2 != nil {
		return nil, h.error(err2, scope, namespaceID, workflowID)
	}

	return &historyservice.RemoveSignalMutableStateResponse{}, nil
}

// TerminateWorkflowExecution terminates an existing workflow execution by recording WorkflowExecutionTerminated event
// in the history and immediately terminating the execution instance.
func (h *Handler) TerminateWorkflowExecution(ctx context.Context, request *historyservice.TerminateWorkflowExecutionRequest) (_ *historyservice.TerminateWorkflowExecutionResponse, retError error) {
	defer log.CapturePanicGRPC(h.GetLogger(), &retError)
	h.startWG.Wait()

	scope := metrics.HistoryTerminateWorkflowExecutionScope
	h.GetMetricsClient().IncCounter(scope, metrics.ServiceRequests)
	sw := h.GetMetricsClient().StartTimer(scope, metrics.ServiceLatency)
	defer sw.Stop()

<<<<<<< HEAD
	namespaceID := request.GetNamespaceId()
	if namespaceID == "" {
		return nil, h.error(errNamespaceNotSet, scope, namespaceID, "")
=======
	if h.isShuttingDown() {
		return errShuttingDown
	}

	domainID := wrappedRequest.GetDomainUUID()
	if domainID == "" {
		return h.error(errDomainNotSet, scope, domainID, "")
>>>>>>> 651a26b2
	}

	if ok := h.rateLimiter.Allow(); !ok {
		return nil, h.error(errHistoryHostThrottle, scope, namespaceID, "")
	}

	workflowExecution := request.TerminateRequest.WorkflowExecution
	workflowID := workflowExecution.GetWorkflowId()
	engine, err1 := h.controller.GetEngine(workflowID)
	if err1 != nil {
		return nil, h.error(err1, scope, namespaceID, workflowID)
	}

	err2 := engine.TerminateWorkflowExecution(ctx, request)
	if err2 != nil {
		return nil, h.error(err2, scope, namespaceID, workflowID)
	}

	return &historyservice.TerminateWorkflowExecutionResponse{}, nil
}

// ResetWorkflowExecution reset an existing workflow execution
// in the history and immediately terminating the execution instance.
func (h *Handler) ResetWorkflowExecution(ctx context.Context, request *historyservice.ResetWorkflowExecutionRequest) (_ *historyservice.ResetWorkflowExecutionResponse, retError error) {
	defer log.CapturePanicGRPC(h.GetLogger(), &retError)
	h.startWG.Wait()

	scope := metrics.HistoryResetWorkflowExecutionScope
	h.GetMetricsClient().IncCounter(scope, metrics.ServiceRequests)
	sw := h.GetMetricsClient().StartTimer(scope, metrics.ServiceLatency)
	defer sw.Stop()

<<<<<<< HEAD
	namespaceID := request.GetNamespaceId()
	if namespaceID == "" {
		return nil, h.error(errNamespaceNotSet, scope, namespaceID, "")
=======
	if h.isShuttingDown() {
		return nil, errShuttingDown
	}

	domainID := wrappedRequest.GetDomainUUID()
	if domainID == "" {
		return nil, h.error(errDomainNotSet, scope, domainID, "")
>>>>>>> 651a26b2
	}

	if ok := h.rateLimiter.Allow(); !ok {
		return nil, h.error(errHistoryHostThrottle, scope, namespaceID, "")
	}

	workflowExecution := request.ResetRequest.WorkflowExecution
	workflowID := workflowExecution.GetWorkflowId()
	engine, err1 := h.controller.GetEngine(workflowID)
	if err1 != nil {
		return nil, h.error(err1, scope, namespaceID, workflowID)
	}

	resp, err2 := engine.ResetWorkflowExecution(ctx, request)
	if err2 != nil {
		return nil, h.error(err2, scope, namespaceID, workflowID)
	}

	return resp, nil
}

// QueryWorkflow queries a workflow.
func (h *Handler) QueryWorkflow(ctx context.Context, request *historyservice.QueryWorkflowRequest) (_ *historyservice.QueryWorkflowResponse, retError error) {
	defer log.CapturePanicGRPC(h.GetLogger(), &retError)
	h.startWG.Wait()

	scope := metrics.HistoryQueryWorkflowScope
	h.GetMetricsClient().IncCounter(scope, metrics.ServiceRequests)
	sw := h.GetMetricsClient().StartTimer(scope, metrics.ServiceLatency)
	defer sw.Stop()

<<<<<<< HEAD
	namespaceID := request.GetNamespaceId()
	if namespaceID == "" {
		return nil, h.error(errNamespaceNotSet, scope, namespaceID, "")
=======
	if h.isShuttingDown() {
		return nil, errShuttingDown
	}

	domainID := request.GetDomainUUID()
	if domainID == "" {
		return nil, h.error(errDomainNotSet, scope, domainID, "")
>>>>>>> 651a26b2
	}

	if ok := h.rateLimiter.Allow(); !ok {
		return nil, h.error(errHistoryHostThrottle, scope, namespaceID, "")
	}

	workflowID := request.GetRequest().GetExecution().GetWorkflowId()
	engine, err1 := h.controller.GetEngine(workflowID)
	if err1 != nil {
		return nil, h.error(err1, scope, namespaceID, workflowID)
	}

	resp, err2 := engine.QueryWorkflow(ctx, request)
	if err2 != nil {
		return nil, h.error(err2, scope, namespaceID, workflowID)
	}

	return resp, nil
}

// ScheduleDecisionTask is used for creating a decision task for already started workflow execution.  This is mainly
// used by transfer queue processor during the processing of StartChildWorkflowExecution task, where it first starts
// child execution without creating the decision task and then calls this API after updating the mutable state of
// parent execution.
func (h *Handler) ScheduleDecisionTask(ctx context.Context, request *historyservice.ScheduleDecisionTaskRequest) (_ *historyservice.ScheduleDecisionTaskResponse, retError error) {
	defer log.CapturePanicGRPC(h.GetLogger(), &retError)
	h.startWG.Wait()

	scope := metrics.HistoryScheduleDecisionTaskScope
	h.GetMetricsClient().IncCounter(scope, metrics.ServiceRequests)
	sw := h.GetMetricsClient().StartTimer(scope, metrics.ServiceLatency)
	defer sw.Stop()

<<<<<<< HEAD
	namespaceID := request.GetNamespaceId()
	if namespaceID == "" {
		return nil, h.error(errNamespaceNotSet, scope, namespaceID, "")
=======
	if h.isShuttingDown() {
		return errShuttingDown
	}

	domainID := request.GetDomainUUID()
	if domainID == "" {
		return h.error(errDomainNotSet, scope, domainID, "")
>>>>>>> 651a26b2
	}

	if ok := h.rateLimiter.Allow(); !ok {
		return nil, h.error(errHistoryHostThrottle, scope, namespaceID, "")
	}

	if request.WorkflowExecution == nil {
		return nil, h.error(errWorkflowExecutionNotSet, scope, namespaceID, "")
	}

	workflowExecution := request.WorkflowExecution
	workflowID := workflowExecution.GetWorkflowId()
	engine, err1 := h.controller.GetEngine(workflowID)
	if err1 != nil {
		return nil, h.error(err1, scope, namespaceID, workflowID)
	}

	err2 := engine.ScheduleDecisionTask(ctx, request)
	if err2 != nil {
		return nil, h.error(err2, scope, namespaceID, workflowID)
	}

	return &historyservice.ScheduleDecisionTaskResponse{}, nil
}

// RecordChildExecutionCompleted is used for reporting the completion of child workflow execution to parent.
// This is mainly called by transfer queue processor during the processing of DeleteExecution task.
func (h *Handler) RecordChildExecutionCompleted(ctx context.Context, request *historyservice.RecordChildExecutionCompletedRequest) (_ *historyservice.RecordChildExecutionCompletedResponse, retError error) {
	defer log.CapturePanicGRPC(h.GetLogger(), &retError)
	h.startWG.Wait()

	scope := metrics.HistoryRecordChildExecutionCompletedScope
	h.GetMetricsClient().IncCounter(scope, metrics.ServiceRequests)
	sw := h.GetMetricsClient().StartTimer(scope, metrics.ServiceLatency)
	defer sw.Stop()

<<<<<<< HEAD
	namespaceID := request.GetNamespaceId()
	if namespaceID == "" {
		return nil, h.error(errNamespaceNotSet, scope, namespaceID, "")
=======
	if h.isShuttingDown() {
		return errShuttingDown
	}

	domainID := request.GetDomainUUID()
	if domainID == "" {
		return h.error(errDomainNotSet, scope, domainID, "")
>>>>>>> 651a26b2
	}

	if ok := h.rateLimiter.Allow(); !ok {
		return nil, h.error(errHistoryHostThrottle, scope, namespaceID, "")
	}

	if request.WorkflowExecution == nil {
		return nil, h.error(errWorkflowExecutionNotSet, scope, namespaceID, "")
	}

	workflowExecution := request.WorkflowExecution
	workflowID := workflowExecution.GetWorkflowId()
	engine, err1 := h.controller.GetEngine(workflowID)
	if err1 != nil {
		return nil, h.error(err1, scope, namespaceID, workflowID)
	}

	err2 := engine.RecordChildExecutionCompleted(ctx, request)
	if err2 != nil {
		return nil, h.error(err2, scope, namespaceID, workflowID)
	}

	return &historyservice.RecordChildExecutionCompletedResponse{}, nil
}

// ResetStickyTaskList reset the volatile information in mutable state of a given workflow.
// Volatile information are the information related to client, such as:
// 1. StickyTaskList
// 2. StickyScheduleToStartTimeout
// 3. ClientLibraryVersion
// 4. ClientFeatureVersion
// 5. ClientImpl
func (h *Handler) ResetStickyTaskList(ctx context.Context, request *historyservice.ResetStickyTaskListRequest) (_ *historyservice.ResetStickyTaskListResponse, retError error) {

	defer log.CapturePanicGRPC(h.GetLogger(), &retError)
	h.startWG.Wait()

	scope := metrics.HistoryResetStickyTaskListScope
	h.GetMetricsClient().IncCounter(scope, metrics.ServiceRequests)
	sw := h.GetMetricsClient().StartTimer(scope, metrics.ServiceLatency)
	defer sw.Stop()

<<<<<<< HEAD
	namespaceID := request.GetNamespaceId()
	if namespaceID == "" {
		return nil, h.error(errNamespaceNotSet, scope, namespaceID, "")
=======
	if h.isShuttingDown() {
		return nil, errShuttingDown
	}

	domainID := resetRequest.GetDomainUUID()
	if domainID == "" {
		return nil, h.error(errDomainNotSet, scope, domainID, "")
>>>>>>> 651a26b2
	}

	if ok := h.rateLimiter.Allow(); !ok {
		return nil, h.error(errHistoryHostThrottle, scope, namespaceID, "")
	}

	workflowID := request.Execution.GetWorkflowId()
	engine, err := h.controller.GetEngine(workflowID)
	if err != nil {
		return nil, h.error(err, scope, namespaceID, workflowID)
	}

	resp, err := engine.ResetStickyTaskList(ctx, request)
	if err != nil {
		return nil, h.error(err, scope, namespaceID, workflowID)
	}

	return resp, nil
}

// ReplicateEvents is called by processor to replicate history events for passive namespaces
func (h *Handler) ReplicateEvents(ctx context.Context, request *historyservice.ReplicateEventsRequest) (_ *historyservice.ReplicateEventsResponse, retError error) {
	defer log.CapturePanicGRPC(h.GetLogger(), &retError)
	h.startWG.Wait()

	scope := metrics.HistoryReplicateEventsScope
	h.GetMetricsClient().IncCounter(scope, metrics.ServiceRequests)
	sw := h.GetMetricsClient().StartTimer(scope, metrics.ServiceLatency)
	defer sw.Stop()

<<<<<<< HEAD
	namespaceID := request.GetNamespaceId()
	if namespaceID == "" {
		return nil, h.error(errNamespaceNotSet, scope, namespaceID, "")
=======
	if h.isShuttingDown() {
		return errShuttingDown
	}

	domainID := replicateRequest.GetDomainUUID()
	if domainID == "" {
		return h.error(errDomainNotSet, scope, domainID, "")
>>>>>>> 651a26b2
	}

	if ok := h.rateLimiter.Allow(); !ok {
		return nil, h.error(errHistoryHostThrottle, scope, namespaceID, "")
	}

	workflowExecution := request.WorkflowExecution
	workflowID := workflowExecution.GetWorkflowId()
	engine, err1 := h.controller.GetEngine(workflowID)
	if err1 != nil {
		return nil, h.error(err1, scope, namespaceID, workflowID)
	}

	err2 := engine.ReplicateEvents(ctx, request)
	if err2 != nil {
		return nil, h.error(err2, scope, namespaceID, workflowID)
	}

	return &historyservice.ReplicateEventsResponse{}, nil
}

// ReplicateRawEvents is called by processor to replicate history raw events for passive namespaces
func (h *Handler) ReplicateRawEvents(ctx context.Context, request *historyservice.ReplicateRawEventsRequest) (_ *historyservice.ReplicateRawEventsResponse, retError error) {
	defer log.CapturePanicGRPC(h.GetLogger(), &retError)
	h.startWG.Wait()

	if h.isShuttingDown() {
		return errShuttingDown
	}

	scope := metrics.HistoryReplicateRawEventsScope
	h.GetMetricsClient().IncCounter(scope, metrics.ServiceRequests)
	sw := h.GetMetricsClient().StartTimer(scope, metrics.ServiceLatency)
	defer sw.Stop()

	namespaceID := request.GetNamespaceId()
	if namespaceID == "" {
		return nil, h.error(errNamespaceNotSet, scope, namespaceID, "")
	}

	if ok := h.rateLimiter.Allow(); !ok {
		return nil, h.error(errHistoryHostThrottle, scope, namespaceID, "")
	}

	workflowExecution := request.WorkflowExecution
	workflowID := workflowExecution.GetWorkflowId()
	engine, err1 := h.controller.GetEngine(workflowID)
	if err1 != nil {
		return nil, h.error(err1, scope, namespaceID, workflowID)
	}

	err2 := engine.ReplicateRawEvents(ctx, request)
	if err2 != nil {
		return nil, h.error(err2, scope, namespaceID, workflowID)
	}

	return &historyservice.ReplicateRawEventsResponse{}, nil
}

// ReplicateEventsV2 is called by processor to replicate history events for passive namespaces
func (h *Handler) ReplicateEventsV2(ctx context.Context, request *historyservice.ReplicateEventsV2Request) (_ *historyservice.ReplicateEventsV2Response, retError error) {
	defer log.CapturePanicGRPC(h.GetLogger(), &retError)
	h.startWG.Wait()

	if h.isShuttingDown() {
		return errShuttingDown
	}

	scope := metrics.HistoryReplicateEventsV2Scope
	h.GetMetricsClient().IncCounter(scope, metrics.ServiceRequests)
	sw := h.GetMetricsClient().StartTimer(scope, metrics.ServiceLatency)
	defer sw.Stop()

	namespaceID := request.GetNamespaceId()
	if namespaceID == "" {
		return nil, h.error(errNamespaceNotSet, scope, namespaceID, "")
	}

	if ok := h.rateLimiter.Allow(); !ok {
		return nil, h.error(errHistoryHostThrottle, scope, namespaceID, "")
	}

	workflowExecution := request.WorkflowExecution
	workflowID := workflowExecution.GetWorkflowId()
	engine, err1 := h.controller.GetEngine(workflowID)
	if err1 != nil {
		return nil, h.error(err1, scope, namespaceID, workflowID)
	}

	err2 := engine.ReplicateEventsV2(ctx, request)
	if err2 != nil {
		return nil, h.error(err2, scope, namespaceID, workflowID)
	}

	return &historyservice.ReplicateEventsV2Response{}, nil
}

// SyncShardStatus is called by processor to sync history shard information from another cluster
func (h *Handler) SyncShardStatus(ctx context.Context, request *historyservice.SyncShardStatusRequest) (_ *historyservice.SyncShardStatusResponse, retError error) {
	defer log.CapturePanicGRPC(h.GetLogger(), &retError)
	h.startWG.Wait()

	scope := metrics.HistorySyncShardStatusScope
	h.GetMetricsClient().IncCounter(scope, metrics.ServiceRequests)
	sw := h.GetMetricsClient().StartTimer(scope, metrics.ServiceLatency)
	defer sw.Stop()

	if h.isShuttingDown() {
		return errShuttingDown
	}

	if ok := h.rateLimiter.Allow(); !ok {
		return nil, h.error(errHistoryHostThrottle, scope, "", "")
	}

	if request.GetSourceCluster() == "" {
		return nil, h.error(errSourceClusterNotSet, scope, "", "")
	}

	if request.GetShardId() == 0 {
		return nil, h.error(errShardIDNotSet, scope, "", "")
	}

	if request.GetTimestamp() == 0 {
		return nil, h.error(errTimestampNotSet, scope, "", "")
	}

	// shard ID is already provided in the request
	engine, err := h.controller.getEngineForShard(int(request.GetShardId()))
	if err != nil {
		return nil, h.error(err, scope, "", "")
	}

	err = engine.SyncShardStatus(ctx, request)
	if err != nil {
		return nil, h.error(err, scope, "", "")
	}

	return &historyservice.SyncShardStatusResponse{}, nil
}

// SyncActivity is called by processor to sync activity
func (h *Handler) SyncActivity(ctx context.Context, request *historyservice.SyncActivityRequest) (_ *historyservice.SyncActivityResponse, retError error) {
	defer log.CapturePanicGRPC(h.GetLogger(), &retError)
	h.startWG.Wait()

	scope := metrics.HistorySyncActivityScope
	h.GetMetricsClient().IncCounter(scope, metrics.ServiceRequests)
	sw := h.GetMetricsClient().StartTimer(scope, metrics.ServiceLatency)
	defer sw.Stop()

<<<<<<< HEAD
	namespaceID := request.GetNamespaceId()
	if request.GetNamespaceId() == "" || uuid.Parse(request.GetNamespaceId()) == nil {
		return nil, h.error(errNamespaceNotSet, scope, namespaceID, "")
=======
	if h.isShuttingDown() {
		return errShuttingDown
	}

	domainID := syncActivityRequest.GetDomainId()
	if syncActivityRequest.DomainId == nil || uuid.Parse(syncActivityRequest.GetDomainId()) == nil {
		return h.error(errDomainNotSet, scope, domainID, "")
>>>>>>> 651a26b2
	}

	if ok := h.rateLimiter.Allow(); !ok {
		return nil, h.error(errHistoryHostThrottle, scope, namespaceID, "")
	}

	if request.GetWorkflowId() == "" {
		return nil, h.error(errWorkflowIDNotSet, scope, namespaceID, "")
	}

	if request.GetRunId() == "" || uuid.Parse(request.GetRunId()) == nil {
		return nil, h.error(errRunIDNotValid, scope, namespaceID, "")
	}

	workflowID := request.GetWorkflowId()
	engine, err := h.controller.GetEngine(workflowID)
	if err != nil {
		return nil, h.error(err, scope, namespaceID, workflowID)
	}

	err = engine.SyncActivity(ctx, request)
	if err != nil {
		return nil, h.error(err, scope, namespaceID, workflowID)
	}

	return &historyservice.SyncActivityResponse{}, nil
}

// GetReplicationMessages is called by remote peers to get replicated messages for cross DC replication
func (h *Handler) GetReplicationMessages(ctx context.Context, request *historyservice.GetReplicationMessagesRequest) (_ *historyservice.GetReplicationMessagesResponse, retError error) {
	defer log.CapturePanicGRPC(h.GetLogger(), &retError)
	h.startWG.Wait()

	h.GetLogger().Debug("Received GetReplicationMessages call.")

	scope := metrics.HistoryGetReplicationMessagesScope
	h.GetMetricsClient().IncCounter(scope, metrics.ServiceRequests)
	sw := h.GetMetricsClient().StartTimer(scope, metrics.ServiceLatency)
	defer sw.Stop()

	if h.isShuttingDown() {
		return nil, errShuttingDown
	}

	var wg sync.WaitGroup
	wg.Add(len(request.Tokens))
	result := new(sync.Map)

	for _, token := range request.Tokens {
		go func(token *replicationgenpb.ReplicationToken) {
			defer wg.Done()

			engine, err := h.controller.getEngineForShard(int(token.GetShardId()))
			if err != nil {
				h.GetLogger().Warn("History engine not found for shard", tag.Error(err))
				return
			}
			tasks, err := engine.GetReplicationMessages(
				ctx,
				request.GetClusterName(),
				token.GetLastRetrievedMessageId(),
			)
			if err != nil {
				h.GetLogger().Warn("Failed to get replication tasks for shard", tag.Error(err))
				return
			}

			result.Store(token.GetShardId(), tasks)
		}(token)
	}

	wg.Wait()

	messagesByShard := make(map[int32]*replicationgenpb.ReplicationMessages)
	result.Range(func(key, value interface{}) bool {
		shardID := key.(int32)
		tasks := value.(*replicationgenpb.ReplicationMessages)
		messagesByShard[shardID] = tasks
		return true
	})

	h.GetLogger().Debug("GetReplicationMessages succeeded.")

	return &historyservice.GetReplicationMessagesResponse{MessagesByShard: messagesByShard}, nil
}

// GetDLQReplicationMessages is called by remote peers to get replicated messages for DLQ merging
func (h *Handler) GetDLQReplicationMessages(ctx context.Context, request *historyservice.GetDLQReplicationMessagesRequest) (_ *historyservice.GetDLQReplicationMessagesResponse, retError error) {
	defer log.CapturePanicGRPC(h.GetLogger(), &retError)
	h.startWG.Wait()

	scope := metrics.HistoryGetDLQReplicationMessagesScope
	h.GetMetricsClient().IncCounter(scope, metrics.ServiceRequests)
	sw := h.GetMetricsClient().StartTimer(scope, metrics.ServiceLatency)
	defer sw.Stop()

<<<<<<< HEAD
	taskInfoPerExecution := map[definition.WorkflowIdentifier][]*replicationgenpb.ReplicationTaskInfo{}
=======
	if h.isShuttingDown() {
		return nil, errShuttingDown
	}

	taskInfoPerExecution := map[definition.WorkflowIdentifier][]*r.ReplicationTaskInfo{}
>>>>>>> 651a26b2
	// do batch based on workflow ID and run ID
	for _, taskInfo := range request.GetTaskInfos() {
		identity := definition.NewWorkflowIdentifier(
			taskInfo.GetNamespaceId(),
			taskInfo.GetWorkflowId(),
			taskInfo.GetRunId(),
		)
		if _, ok := taskInfoPerExecution[identity]; !ok {
			taskInfoPerExecution[identity] = []*replicationgenpb.ReplicationTaskInfo{}
		}
		taskInfoPerExecution[identity] = append(taskInfoPerExecution[identity], taskInfo)
	}

	var wg sync.WaitGroup
	wg.Add(len(taskInfoPerExecution))
	tasksChan := make(chan *replicationgenpb.ReplicationTask, len(request.GetTaskInfos()))
	handleTaskInfoPerExecution := func(taskInfos []*replicationgenpb.ReplicationTaskInfo) {
		defer wg.Done()
		if len(taskInfos) == 0 {
			return
		}

		engine, err := h.controller.GetEngine(
			taskInfos[0].GetWorkflowId(),
		)
		if err != nil {
			h.GetLogger().Warn("History engine not found for workflow ID.", tag.Error(err))
			return
		}

		tasks, err := engine.GetDLQReplicationMessages(
			ctx,
			taskInfos,
		)
		if err != nil {
			h.GetLogger().Error("Failed to get dlq replication tasks.", tag.Error(err))
			return
		}

		for _, task := range tasks {
			tasksChan <- task
		}
	}

	for _, replicationTaskInfos := range taskInfoPerExecution {
		go handleTaskInfoPerExecution(replicationTaskInfos)
	}
	wg.Wait()
	close(tasksChan)

	replicationTasks := make([]*replicationgenpb.ReplicationTask, len(tasksChan))
	for task := range tasksChan {
		replicationTasks = append(replicationTasks, task)
	}
	return &historyservice.GetDLQReplicationMessagesResponse{
		ReplicationTasks: replicationTasks,
	}, nil
}

// ReapplyEvents applies stale events to the current workflow and the current run
func (h *Handler) ReapplyEvents(ctx context.Context, request *historyservice.ReapplyEventsRequest) (_ *historyservice.ReapplyEventsResponse, retError error) {
	defer log.CapturePanicGRPC(h.GetLogger(), &retError)
	h.startWG.Wait()

	scope := metrics.HistoryReapplyEventsScope
	h.GetMetricsClient().IncCounter(scope, metrics.ServiceRequests)
	sw := h.GetMetricsClient().StartTimer(scope, metrics.ServiceLatency)
	defer sw.Stop()

<<<<<<< HEAD
	namespaceID := request.GetNamespaceId()
=======
	if h.isShuttingDown() {
		return errShuttingDown
	}

	domainID := request.GetDomainUUID()
>>>>>>> 651a26b2
	workflowID := request.GetRequest().GetWorkflowExecution().GetWorkflowId()
	engine, err := h.controller.GetEngine(workflowID)
	if err != nil {
		return nil, h.error(err, scope, namespaceID, workflowID)
	}
	// deserialize history event object
	historyEvents, err := h.GetPayloadSerializer().DeserializeBatchEvents(&serialization.DataBlob{
		Encoding: common.EncodingTypeProto3,
		Data:     request.GetRequest().GetEvents().GetData(),
	})
	if err != nil {
		return nil, h.error(err, scope, namespaceID, workflowID)
	}

	execution := request.GetRequest().GetWorkflowExecution()
	if err := engine.ReapplyEvents(
		ctx,
		request.GetNamespaceId(),
		execution.GetWorkflowId(),
		execution.GetRunId(),
		historyEvents,
	); err != nil {
		return nil, h.error(err, scope, namespaceID, workflowID)
	}
	return &historyservice.ReapplyEventsResponse{}, nil
}

func (h *Handler) ReadDLQMessages(ctx context.Context, request *historyservice.ReadDLQMessagesRequest) (_ *historyservice.ReadDLQMessagesResponse, retError error) {
	defer log.CapturePanicGRPC(h.GetLogger(), &retError)

	h.startWG.Wait()

	scope := metrics.HistoryReadDLQMessagesScope
	h.GetMetricsClient().IncCounter(scope, metrics.ServiceRequests)
	sw := h.GetMetricsClient().StartTimer(scope, metrics.ServiceLatency)
	defer sw.Stop()

<<<<<<< HEAD
	engine, err := h.controller.getEngineForShard(int(request.GetShardId()))
=======
	if h.isShuttingDown() {
		return nil, errShuttingDown
	}

	engine, err := h.controller.getEngineForShard(int(request.GetShardID()))
>>>>>>> 651a26b2
	if err != nil {
		err = h.error(err, scope, "", "")
		return nil, err
	}

	resp, err := engine.ReadDLQMessages(ctx, request)
	if err != nil {
		err = h.error(err, scope, "", "")
		return nil, err
	}

	return resp, nil
}

func (h *Handler) PurgeDLQMessages(ctx context.Context, request *historyservice.PurgeDLQMessagesRequest) (_ *historyservice.PurgeDLQMessagesResponse, retError error) {
	defer log.CapturePanicGRPC(h.GetLogger(), &retError)

	h.startWG.Wait()

	scope := metrics.HistoryPurgeDLQMessagesScope
	h.GetMetricsClient().IncCounter(scope, metrics.ServiceRequests)
	sw := h.GetMetricsClient().StartTimer(scope, metrics.ServiceLatency)
	defer sw.Stop()

<<<<<<< HEAD
	engine, err := h.controller.getEngineForShard(int(request.GetShardId()))
=======
	if h.isShuttingDown() {
		return errShuttingDown
	}

	engine, err := h.controller.getEngineForShard(int(request.GetShardID()))
>>>>>>> 651a26b2
	if err != nil {
		err = h.error(err, scope, "", "")
		return nil, err
	}

	err = engine.PurgeDLQMessages(ctx, request)
	if err != nil {
		err = h.error(err, scope, "", "")
		return nil, err
	}
	return &historyservice.PurgeDLQMessagesResponse{}, nil
}

func (h *Handler) MergeDLQMessages(ctx context.Context, request *historyservice.MergeDLQMessagesRequest) (_ *historyservice.MergeDLQMessagesResponse, retError error) {
	defer log.CapturePanicGRPC(h.GetLogger(), &retError)

	h.startWG.Wait()

	if h.isShuttingDown() {
		return nil, errShuttingDown
	}

	scope := metrics.HistoryMergeDLQMessagesScope
	h.GetMetricsClient().IncCounter(scope, metrics.ServiceRequests)
	sw := h.GetMetricsClient().StartTimer(scope, metrics.ServiceLatency)
	defer sw.Stop()

	engine, err := h.controller.getEngineForShard(int(request.GetShardId()))
	if err != nil {
		err = h.error(err, scope, "", "")
		return nil, err
	}

	resp, err := engine.MergeDLQMessages(ctx, request)
	if err != nil {
		err = h.error(err, scope, "", "")
		return nil, err
	}

	return resp, nil
}

func (h *Handler) RefreshWorkflowTasks(ctx context.Context, request *historyservice.RefreshWorkflowTasksRequest) (_ *historyservice.RefreshWorkflowTasksResponse, retError error) {
	defer log.CapturePanicGRPC(h.GetLogger(), &retError)

	h.startWG.Wait()

	scope := metrics.HistoryRefreshWorkflowTasksScope
	h.GetMetricsClient().IncCounter(scope, metrics.ServiceRequests)
	sw := h.GetMetricsClient().StartTimer(scope, metrics.ServiceLatency)
	defer sw.Stop()
<<<<<<< HEAD
	namespaceID := request.GetNamespaceId()
=======

	if h.isShuttingDown() {
		return errShuttingDown
	}

	domainID := request.GetDomainUIID()
>>>>>>> 651a26b2
	execution := request.GetRequest().GetExecution()
	workflowID := execution.GetWorkflowId()
	engine, err := h.controller.GetEngine(workflowID)
	if err != nil {
		err = h.error(err, scope, namespaceID, workflowID)
		return nil, err
	}

	err = engine.RefreshWorkflowTasks(
		ctx,
		namespaceID,
		executionpb.WorkflowExecution{
			WorkflowId: execution.WorkflowId,
			RunId:      execution.RunId,
		},
	)

	if err != nil {
		err = h.error(err, scope, namespaceID, workflowID)
		return nil, err
	}

	return &historyservice.RefreshWorkflowTasksResponse{}, nil
}

// convertError is a helper method to convert ShardOwnershipLostError from persistence layer returned by various
// HistoryEngine API calls to ShardOwnershipLost error return by HistoryService for client to be redirected to the
// correct shard.
func (h *Handler) convertError(err error) error {
	switch err.(type) {
	case *persistence.ShardOwnershipLostError:
		shardID := err.(*persistence.ShardOwnershipLostError).ShardID
		info, err := h.GetHistoryServiceResolver().Lookup(string(shardID))
		if err == nil {
			return createShardOwnershipLostError(h.GetHostInfo().GetAddress(), info.GetAddress())
		}
		return createShardOwnershipLostError(h.GetHostInfo().GetAddress(), "")
	case *persistence.WorkflowExecutionAlreadyStartedError:
		err := err.(*persistence.WorkflowExecutionAlreadyStartedError)
		return serviceerror.NewInternal(err.Msg)
	case *persistence.CurrentWorkflowConditionFailedError:
		err := err.(*persistence.CurrentWorkflowConditionFailedError)
		return serviceerror.NewInternal(err.Msg)
	case *persistence.TransactionSizeLimitError:
		err := err.(*persistence.TransactionSizeLimitError)
		return serviceerror.NewInvalidArgument(err.Msg)
	}

	return err
}

func (h *Handler) updateErrorMetric(
	scope int,
	namespaceID string,
	workflowID string,
	err error,
) {

	if err == context.DeadlineExceeded || err == context.Canceled {
		h.GetMetricsClient().IncCounter(scope, metrics.ServiceErrContextTimeoutCounter)
		return
	}

	switch err := err.(type) {
	case *serviceerror.ShardOwnershipLost:
		h.GetMetricsClient().IncCounter(scope, metrics.ServiceErrShardOwnershipLostCounter)
	case *serviceerror.EventAlreadyStarted:
		h.GetMetricsClient().IncCounter(scope, metrics.ServiceErrEventAlreadyStartedCounter)
	case *serviceerror.InvalidArgument:
		h.GetMetricsClient().IncCounter(scope, metrics.ServiceErrInvalidArgumentCounter)
	case *serviceerror.NamespaceNotActive:
		h.GetMetricsClient().IncCounter(scope, metrics.ServiceErrInvalidArgumentCounter)
	case *serviceerror.WorkflowExecutionAlreadyStarted:
		h.GetMetricsClient().IncCounter(scope, metrics.ServiceErrExecutionAlreadyStartedCounter)
	case *serviceerror.NotFound:
		h.GetMetricsClient().IncCounter(scope, metrics.ServiceErrNotFoundCounter)
	case *serviceerror.CancellationAlreadyRequested:
		h.GetMetricsClient().IncCounter(scope, metrics.ServiceErrCancellationAlreadyRequestedCounter)
	case *serviceerror.ResourceExhausted:
		h.GetMetricsClient().IncCounter(scope, metrics.ServiceErrResourceExhaustedCounter)
	case *serviceerror.RetryTask:
		h.GetMetricsClient().IncCounter(scope, metrics.ServiceErrRetryTaskCounter)
	case *serviceerror.RetryTaskV2:
		h.GetMetricsClient().IncCounter(scope, metrics.ServiceErrRetryTaskCounter)
	case *serviceerror.DeadlineExceeded:
		h.GetMetricsClient().IncCounter(scope, metrics.ServiceErrContextTimeoutCounter)
	case *serviceerror.Internal:
		h.GetMetricsClient().IncCounter(scope, metrics.ServiceFailures)
		h.GetLogger().Error("Internal service error",
			tag.Error(err),
			tag.WorkflowID(workflowID),
			tag.WorkflowNamespaceID(namespaceID))
	default:
		h.GetMetricsClient().IncCounter(scope, metrics.ServiceFailures)
		h.getLoggerWithTags(namespaceID, workflowID).Error("Uncategorized error", tag.Error(err))
	}
}

func (h *Handler) error(
	err error,
	scope int,
	namespaceID string,
	workflowID string,
) error {

	err = h.convertError(err)
	h.updateErrorMetric(scope, namespaceID, workflowID, err)

	return err
}

func (h *Handler) getLoggerWithTags(
	namespaceID string,
	workflowID string,
) log.Logger {

	logger := h.GetLogger()
	if namespaceID != "" {
		logger = logger.WithTags(tag.WorkflowNamespaceID(namespaceID))
	}

	if workflowID != "" {
		logger = logger.WithTags(tag.WorkflowID(workflowID))
	}

	return logger
}

func createShardOwnershipLostError(
	currentHost string,
	ownerHost string,
) *serviceerror.ShardOwnershipLost {

	return serviceerror.NewShardOwnershipLost(fmt.Sprintf("Shard is not owned by host: %v", currentHost), ownerHost)
}

func validateTaskToken(taskToken *tokengenpb.Task) error {
	if taskToken.GetWorkflowId() == "" {
		return errWorkflowIDNotSet
	}
	return nil
}<|MERGE_RESOLUTION|>--- conflicted
+++ resolved
@@ -32,7 +32,6 @@
 	"time"
 
 	"github.com/pborman/uuid"
-<<<<<<< HEAD
 	eventpb "go.temporal.io/temporal-proto/event"
 	executionpb "go.temporal.io/temporal-proto/execution"
 	"go.temporal.io/temporal-proto/serviceerror"
@@ -53,26 +52,7 @@
 	"github.com/temporalio/temporal/common/primitives"
 	"github.com/temporalio/temporal/common/quotas"
 	"github.com/temporalio/temporal/common/resource"
-=======
-	"go.uber.org/yarpc/yarpcerrors"
-
-	"github.com/uber/cadence/.gen/go/health"
-	"github.com/uber/cadence/.gen/go/health/metaserver"
-	hist "github.com/uber/cadence/.gen/go/history"
-	"github.com/uber/cadence/.gen/go/history/historyserviceserver"
-	r "github.com/uber/cadence/.gen/go/replicator"
-	gen "github.com/uber/cadence/.gen/go/shared"
-	"github.com/uber/cadence/common"
-	"github.com/uber/cadence/common/definition"
-	"github.com/uber/cadence/common/log"
-	"github.com/uber/cadence/common/log/tag"
-	"github.com/uber/cadence/common/messaging"
-	"github.com/uber/cadence/common/metrics"
-	"github.com/uber/cadence/common/persistence"
-	"github.com/uber/cadence/common/quotas"
-	"github.com/uber/cadence/common/resource"
-	"github.com/uber/cadence/common/task"
->>>>>>> 651a26b2
+	"github.com/temporalio/temporal/common/task"
 )
 
 type (
@@ -95,7 +75,6 @@
 )
 
 var (
-<<<<<<< HEAD
 	_ EngineFactory                       = (*Handler)(nil)
 	_ historyservice.HistoryServiceServer = (*Handler)(nil)
 
@@ -107,22 +86,11 @@
 	errSourceClusterNotSet     = serviceerror.NewInvalidArgument("Source Cluster not set on request.")
 	errShardIDNotSet           = serviceerror.NewInvalidArgument("ShardId not set on request.")
 	errTimestampNotSet         = serviceerror.NewInvalidArgument("Timestamp not set on request.")
+	errInvalidTaskType         = serviceerror.NewInvalidArgument("Invalid task type")
 	errDeserializeTaskToken    = serviceerror.NewInvalidArgument("Error to deserialize task token. Error: %v.")
 
 	errHistoryHostThrottle = serviceerror.NewResourceExhausted("History host RPS exceeded.")
-=======
-	errDomainNotSet            = &gen.BadRequestError{Message: "Domain not set on request."}
-	errWorkflowExecutionNotSet = &gen.BadRequestError{Message: "WorkflowExecution not set on request."}
-	errTaskListNotSet          = &gen.BadRequestError{Message: "Tasklist not set."}
-	errWorkflowIDNotSet        = &gen.BadRequestError{Message: "WorkflowId is not set on request."}
-	errRunIDNotValid           = &gen.BadRequestError{Message: "RunID is not valid UUID."}
-	errSourceClusterNotSet     = &gen.BadRequestError{Message: "Source Cluster not set on request."}
-	errShardIDNotSet           = &gen.BadRequestError{Message: "Shard ID not set on request."}
-	errTimestampNotSet         = &gen.BadRequestError{Message: "Timestamp not set on request."}
-	errInvalidTaskType         = &gen.BadRequestError{Message: "Invalid task type"}
-	errHistoryHostThrottle     = &gen.ServiceBusyError{Message: "History host rps exceeded"}
-	errShuttingDown            = &gen.InternalServiceError{Message: "Shutting down"}
->>>>>>> 651a26b2
+	errShuttingDown        = serviceerror.NewInternal("Shutting down")
 )
 
 // NewHandler creates a thrift handler for the history service
@@ -170,7 +138,7 @@
 		var err error
 		taskPriorityAssigner := newTaskPriorityAssigner(
 			h.GetClusterMetadata().GetCurrentClusterName(),
-			h.GetDomainCache(),
+			h.GetNamespaceCache(),
 			h.GetLogger(),
 			h.GetMetricsClient(),
 			h.config,
@@ -264,15 +232,10 @@
 // https://github.com/grpc/grpc/blob/master/doc/health-checking.md
 func (h *Handler) Check(context.Context, *healthpb.HealthCheckRequest) (*healthpb.HealthCheckResponse, error) {
 	h.startWG.Wait()
-<<<<<<< HEAD
 	h.GetLogger().Debug("History service health check endpoint (gRPC) reached.")
 	hs := &healthpb.HealthCheckResponse{
 		Status: healthpb.HealthCheckResponse_SERVING,
 	}
-=======
-	h.GetLogger().Debug("History health check endpoint reached.")
-	hs := &health.HealthStatus{Ok: true, Msg: common.StringPtr("OK")}
->>>>>>> 651a26b2
 	return hs, nil
 }
 func (h *Handler) Watch(*healthpb.HealthCheckRequest, healthpb.Health_WatchServer) error {
@@ -729,50 +692,33 @@
 	if err != nil {
 		return nil, err
 	}
-<<<<<<< HEAD
-	deleteTaskRequest := &persistence.DeleteTaskRequest{
-		TaskID:  request.GetTaskId(),
-		Type:    int(request.GetType()),
-		ShardID: int(request.GetShardId()),
-	}
-	err = executionMgr.DeleteTask(deleteTaskRequest)
-	return &historyservice.RemoveTaskResponse{}, err
-}
-
-// CloseShard returns information about the internal states of a history host
-func (h *Handler) CloseShard(_ context.Context, request *historyservice.CloseShardRequest) (_ *historyservice.CloseShardResponse, retError error) {
-	defer log.CapturePanicGRPC(h.GetLogger(), &retError)
-	h.controller.removeEngineForShard(int(request.GetShardId()))
-	return &historyservice.CloseShardResponse{}, nil
-=======
 
 	switch taskType := common.TaskType(request.GetType()); taskType {
 	case common.TaskTypeTransfer:
-		return executionMgr.CompleteTransferTask(&persistence.CompleteTransferTaskRequest{
-			TaskID: request.GetTaskID(),
+		err = executionMgr.CompleteTransferTask(&persistence.CompleteTransferTaskRequest{
+			TaskID: request.GetTaskId(),
 		})
 	case common.TaskTypeTimer:
-		return executionMgr.CompleteTimerTask(&persistence.CompleteTimerTaskRequest{
+		err = executionMgr.CompleteTimerTask(&persistence.CompleteTimerTaskRequest{
 			VisibilityTimestamp: time.Unix(0, request.GetVisibilityTimestamp()),
-			TaskID:              request.GetTaskID(),
+			TaskID:              request.GetTaskId(),
 		})
 	case common.TaskTypeReplication:
-		return executionMgr.CompleteReplicationTask(&persistence.CompleteReplicationTaskRequest{
-			TaskID: request.GetTaskID(),
+		err = executionMgr.CompleteReplicationTask(&persistence.CompleteReplicationTaskRequest{
+			TaskID: request.GetTaskId(),
 		})
 	default:
-		return errInvalidTaskType
-	}
+		err = errInvalidTaskType
+	}
+
+	return &historyservice.RemoveTaskResponse{}, err
 }
 
 // CloseShard closes a shard hosted by this instance
-func (h *Handler) CloseShard(
-	ctx context.Context,
-	request *gen.CloseShardRequest,
-) (retError error) {
-	h.controller.removeEngineForShard(int(request.GetShardID()), nil)
-	return nil
->>>>>>> 651a26b2
+func (h *Handler) CloseShard(_ context.Context, request *historyservice.CloseShardRequest) (_ *historyservice.CloseShardResponse, retError error) {
+	defer log.CapturePanicGRPC(h.GetLogger(), &retError)
+	h.controller.removeEngineForShard(int(request.GetShardId()), nil)
+	return &historyservice.CloseShardResponse{}, nil
 }
 
 // DescribeMutableState - returns the internal analysis of workflow execution state
@@ -913,19 +859,13 @@
 	sw := h.GetMetricsClient().StartTimer(scope, metrics.ServiceLatency)
 	defer sw.Stop()
 
-<<<<<<< HEAD
+	if h.isShuttingDown() {
+		return nil, errShuttingDown
+	}
+
 	namespaceID := request.GetNamespaceId()
 	if namespaceID == "" || request.CancelRequest.GetNamespace() == "" {
 		return nil, h.error(errNamespaceNotSet, scope, namespaceID, "")
-=======
-	if h.isShuttingDown() {
-		return errShuttingDown
-	}
-
-	domainID := request.GetDomainUUID()
-	if domainID == "" || request.CancelRequest.GetDomain() == "" {
-		return h.error(errDomainNotSet, scope, domainID, "")
->>>>>>> 651a26b2
 	}
 
 	if ok := h.rateLimiter.Allow(); !ok {
@@ -964,19 +904,13 @@
 	sw := h.GetMetricsClient().StartTimer(scope, metrics.ServiceLatency)
 	defer sw.Stop()
 
-<<<<<<< HEAD
-	namespaceID := request.GetNamespaceId()
-	if namespaceID == "" {
-		return nil, h.error(errNamespaceNotSet, scope, namespaceID, "")
-=======
-	if h.isShuttingDown() {
-		return errShuttingDown
-	}
-
-	domainID := wrappedRequest.GetDomainUUID()
-	if domainID == "" {
-		return h.error(errDomainNotSet, scope, domainID, "")
->>>>>>> 651a26b2
+	if h.isShuttingDown() {
+		return nil, errShuttingDown
+	}
+
+	namespaceID := request.GetNamespaceId()
+	if namespaceID == "" {
+		return nil, h.error(errNamespaceNotSet, scope, namespaceID, "")
 	}
 
 	if ok := h.rateLimiter.Allow(); !ok {
@@ -1012,19 +946,13 @@
 	sw := h.GetMetricsClient().StartTimer(scope, metrics.ServiceLatency)
 	defer sw.Stop()
 
-<<<<<<< HEAD
-	namespaceID := request.GetNamespaceId()
-	if namespaceID == "" {
-		return nil, h.error(errNamespaceNotSet, scope, namespaceID, "")
-=======
-	if h.isShuttingDown() {
-		return nil, errShuttingDown
-	}
-
-	domainID := wrappedRequest.GetDomainUUID()
-	if domainID == "" {
-		return nil, h.error(errDomainNotSet, scope, domainID, "")
->>>>>>> 651a26b2
+	if h.isShuttingDown() {
+		return nil, errShuttingDown
+	}
+
+	namespaceID := request.GetNamespaceId()
+	if namespaceID == "" {
+		return nil, h.error(errNamespaceNotSet, scope, namespaceID, "")
 	}
 
 	if ok := h.rateLimiter.Allow(); !ok {
@@ -1057,19 +985,13 @@
 	sw := h.GetMetricsClient().StartTimer(scope, metrics.ServiceLatency)
 	defer sw.Stop()
 
-<<<<<<< HEAD
-	namespaceID := request.GetNamespaceId()
-	if namespaceID == "" {
-		return nil, h.error(errNamespaceNotSet, scope, namespaceID, "")
-=======
-	if h.isShuttingDown() {
-		return errShuttingDown
-	}
-
-	domainID := wrappedRequest.GetDomainUUID()
-	if domainID == "" {
-		return h.error(errDomainNotSet, scope, domainID, "")
->>>>>>> 651a26b2
+	if h.isShuttingDown() {
+		return nil, errShuttingDown
+	}
+
+	namespaceID := request.GetNamespaceId()
+	if namespaceID == "" {
+		return nil, h.error(errNamespaceNotSet, scope, namespaceID, "")
 	}
 
 	if ok := h.rateLimiter.Allow(); !ok {
@@ -1102,19 +1024,13 @@
 	sw := h.GetMetricsClient().StartTimer(scope, metrics.ServiceLatency)
 	defer sw.Stop()
 
-<<<<<<< HEAD
-	namespaceID := request.GetNamespaceId()
-	if namespaceID == "" {
-		return nil, h.error(errNamespaceNotSet, scope, namespaceID, "")
-=======
-	if h.isShuttingDown() {
-		return errShuttingDown
-	}
-
-	domainID := wrappedRequest.GetDomainUUID()
-	if domainID == "" {
-		return h.error(errDomainNotSet, scope, domainID, "")
->>>>>>> 651a26b2
+	if h.isShuttingDown() {
+		return nil, errShuttingDown
+	}
+
+	namespaceID := request.GetNamespaceId()
+	if namespaceID == "" {
+		return nil, h.error(errNamespaceNotSet, scope, namespaceID, "")
 	}
 
 	if ok := h.rateLimiter.Allow(); !ok {
@@ -1147,19 +1063,13 @@
 	sw := h.GetMetricsClient().StartTimer(scope, metrics.ServiceLatency)
 	defer sw.Stop()
 
-<<<<<<< HEAD
-	namespaceID := request.GetNamespaceId()
-	if namespaceID == "" {
-		return nil, h.error(errNamespaceNotSet, scope, namespaceID, "")
-=======
-	if h.isShuttingDown() {
-		return nil, errShuttingDown
-	}
-
-	domainID := wrappedRequest.GetDomainUUID()
-	if domainID == "" {
-		return nil, h.error(errDomainNotSet, scope, domainID, "")
->>>>>>> 651a26b2
+	if h.isShuttingDown() {
+		return nil, errShuttingDown
+	}
+
+	namespaceID := request.GetNamespaceId()
+	if namespaceID == "" {
+		return nil, h.error(errNamespaceNotSet, scope, namespaceID, "")
 	}
 
 	if ok := h.rateLimiter.Allow(); !ok {
@@ -1191,19 +1101,13 @@
 	sw := h.GetMetricsClient().StartTimer(scope, metrics.ServiceLatency)
 	defer sw.Stop()
 
-<<<<<<< HEAD
-	namespaceID := request.GetNamespaceId()
-	if namespaceID == "" {
-		return nil, h.error(errNamespaceNotSet, scope, namespaceID, "")
-=======
-	if h.isShuttingDown() {
-		return nil, errShuttingDown
-	}
-
-	domainID := request.GetDomainUUID()
-	if domainID == "" {
-		return nil, h.error(errDomainNotSet, scope, domainID, "")
->>>>>>> 651a26b2
+	if h.isShuttingDown() {
+		return nil, errShuttingDown
+	}
+
+	namespaceID := request.GetNamespaceId()
+	if namespaceID == "" {
+		return nil, h.error(errNamespaceNotSet, scope, namespaceID, "")
 	}
 
 	if ok := h.rateLimiter.Allow(); !ok {
@@ -1237,19 +1141,13 @@
 	sw := h.GetMetricsClient().StartTimer(scope, metrics.ServiceLatency)
 	defer sw.Stop()
 
-<<<<<<< HEAD
-	namespaceID := request.GetNamespaceId()
-	if namespaceID == "" {
-		return nil, h.error(errNamespaceNotSet, scope, namespaceID, "")
-=======
-	if h.isShuttingDown() {
-		return errShuttingDown
-	}
-
-	domainID := request.GetDomainUUID()
-	if domainID == "" {
-		return h.error(errDomainNotSet, scope, domainID, "")
->>>>>>> 651a26b2
+	if h.isShuttingDown() {
+		return nil, errShuttingDown
+	}
+
+	namespaceID := request.GetNamespaceId()
+	if namespaceID == "" {
+		return nil, h.error(errNamespaceNotSet, scope, namespaceID, "")
 	}
 
 	if ok := h.rateLimiter.Allow(); !ok {
@@ -1286,19 +1184,13 @@
 	sw := h.GetMetricsClient().StartTimer(scope, metrics.ServiceLatency)
 	defer sw.Stop()
 
-<<<<<<< HEAD
-	namespaceID := request.GetNamespaceId()
-	if namespaceID == "" {
-		return nil, h.error(errNamespaceNotSet, scope, namespaceID, "")
-=======
-	if h.isShuttingDown() {
-		return errShuttingDown
-	}
-
-	domainID := request.GetDomainUUID()
-	if domainID == "" {
-		return h.error(errDomainNotSet, scope, domainID, "")
->>>>>>> 651a26b2
+	if h.isShuttingDown() {
+		return nil, errShuttingDown
+	}
+
+	namespaceID := request.GetNamespaceId()
+	if namespaceID == "" {
+		return nil, h.error(errNamespaceNotSet, scope, namespaceID, "")
 	}
 
 	if ok := h.rateLimiter.Allow(); !ok {
@@ -1341,19 +1233,13 @@
 	sw := h.GetMetricsClient().StartTimer(scope, metrics.ServiceLatency)
 	defer sw.Stop()
 
-<<<<<<< HEAD
-	namespaceID := request.GetNamespaceId()
-	if namespaceID == "" {
-		return nil, h.error(errNamespaceNotSet, scope, namespaceID, "")
-=======
-	if h.isShuttingDown() {
-		return nil, errShuttingDown
-	}
-
-	domainID := resetRequest.GetDomainUUID()
-	if domainID == "" {
-		return nil, h.error(errDomainNotSet, scope, domainID, "")
->>>>>>> 651a26b2
+	if h.isShuttingDown() {
+		return nil, errShuttingDown
+	}
+
+	namespaceID := request.GetNamespaceId()
+	if namespaceID == "" {
+		return nil, h.error(errNamespaceNotSet, scope, namespaceID, "")
 	}
 
 	if ok := h.rateLimiter.Allow(); !ok {
@@ -1384,19 +1270,13 @@
 	sw := h.GetMetricsClient().StartTimer(scope, metrics.ServiceLatency)
 	defer sw.Stop()
 
-<<<<<<< HEAD
-	namespaceID := request.GetNamespaceId()
-	if namespaceID == "" {
-		return nil, h.error(errNamespaceNotSet, scope, namespaceID, "")
-=======
-	if h.isShuttingDown() {
-		return errShuttingDown
-	}
-
-	domainID := replicateRequest.GetDomainUUID()
-	if domainID == "" {
-		return h.error(errDomainNotSet, scope, domainID, "")
->>>>>>> 651a26b2
+	if h.isShuttingDown() {
+		return nil, errShuttingDown
+	}
+
+	namespaceID := request.GetNamespaceId()
+	if namespaceID == "" {
+		return nil, h.error(errNamespaceNotSet, scope, namespaceID, "")
 	}
 
 	if ok := h.rateLimiter.Allow(); !ok {
@@ -1424,7 +1304,7 @@
 	h.startWG.Wait()
 
 	if h.isShuttingDown() {
-		return errShuttingDown
+		return nil, errShuttingDown
 	}
 
 	scope := metrics.HistoryReplicateRawEventsScope
@@ -1462,7 +1342,7 @@
 	h.startWG.Wait()
 
 	if h.isShuttingDown() {
-		return errShuttingDown
+		return nil, errShuttingDown
 	}
 
 	scope := metrics.HistoryReplicateEventsV2Scope
@@ -1505,7 +1385,7 @@
 	defer sw.Stop()
 
 	if h.isShuttingDown() {
-		return errShuttingDown
+		return nil, errShuttingDown
 	}
 
 	if ok := h.rateLimiter.Allow(); !ok {
@@ -1548,19 +1428,13 @@
 	sw := h.GetMetricsClient().StartTimer(scope, metrics.ServiceLatency)
 	defer sw.Stop()
 
-<<<<<<< HEAD
+	if h.isShuttingDown() {
+		return nil, errShuttingDown
+	}
+
 	namespaceID := request.GetNamespaceId()
 	if request.GetNamespaceId() == "" || uuid.Parse(request.GetNamespaceId()) == nil {
 		return nil, h.error(errNamespaceNotSet, scope, namespaceID, "")
-=======
-	if h.isShuttingDown() {
-		return errShuttingDown
-	}
-
-	domainID := syncActivityRequest.GetDomainId()
-	if syncActivityRequest.DomainId == nil || uuid.Parse(syncActivityRequest.GetDomainId()) == nil {
-		return h.error(errDomainNotSet, scope, domainID, "")
->>>>>>> 651a26b2
 	}
 
 	if ok := h.rateLimiter.Allow(); !ok {
@@ -1657,15 +1531,11 @@
 	sw := h.GetMetricsClient().StartTimer(scope, metrics.ServiceLatency)
 	defer sw.Stop()
 
-<<<<<<< HEAD
+	if h.isShuttingDown() {
+		return nil, errShuttingDown
+	}
+
 	taskInfoPerExecution := map[definition.WorkflowIdentifier][]*replicationgenpb.ReplicationTaskInfo{}
-=======
-	if h.isShuttingDown() {
-		return nil, errShuttingDown
-	}
-
-	taskInfoPerExecution := map[definition.WorkflowIdentifier][]*r.ReplicationTaskInfo{}
->>>>>>> 651a26b2
 	// do batch based on workflow ID and run ID
 	for _, taskInfo := range request.GetTaskInfos() {
 		identity := definition.NewWorkflowIdentifier(
@@ -1735,15 +1605,11 @@
 	sw := h.GetMetricsClient().StartTimer(scope, metrics.ServiceLatency)
 	defer sw.Stop()
 
-<<<<<<< HEAD
-	namespaceID := request.GetNamespaceId()
-=======
-	if h.isShuttingDown() {
-		return errShuttingDown
-	}
-
-	domainID := request.GetDomainUUID()
->>>>>>> 651a26b2
+	if h.isShuttingDown() {
+		return nil, errShuttingDown
+	}
+
+	namespaceID := request.GetNamespaceId()
 	workflowID := request.GetRequest().GetWorkflowExecution().GetWorkflowId()
 	engine, err := h.controller.GetEngine(workflowID)
 	if err != nil {
@@ -1781,15 +1647,11 @@
 	sw := h.GetMetricsClient().StartTimer(scope, metrics.ServiceLatency)
 	defer sw.Stop()
 
-<<<<<<< HEAD
+	if h.isShuttingDown() {
+		return nil, errShuttingDown
+	}
+
 	engine, err := h.controller.getEngineForShard(int(request.GetShardId()))
-=======
-	if h.isShuttingDown() {
-		return nil, errShuttingDown
-	}
-
-	engine, err := h.controller.getEngineForShard(int(request.GetShardID()))
->>>>>>> 651a26b2
 	if err != nil {
 		err = h.error(err, scope, "", "")
 		return nil, err
@@ -1814,15 +1676,11 @@
 	sw := h.GetMetricsClient().StartTimer(scope, metrics.ServiceLatency)
 	defer sw.Stop()
 
-<<<<<<< HEAD
+	if h.isShuttingDown() {
+		return nil, errShuttingDown
+	}
+
 	engine, err := h.controller.getEngineForShard(int(request.GetShardId()))
-=======
-	if h.isShuttingDown() {
-		return errShuttingDown
-	}
-
-	engine, err := h.controller.getEngineForShard(int(request.GetShardID()))
->>>>>>> 651a26b2
 	if err != nil {
 		err = h.error(err, scope, "", "")
 		return nil, err
@@ -1874,16 +1732,12 @@
 	h.GetMetricsClient().IncCounter(scope, metrics.ServiceRequests)
 	sw := h.GetMetricsClient().StartTimer(scope, metrics.ServiceLatency)
 	defer sw.Stop()
-<<<<<<< HEAD
-	namespaceID := request.GetNamespaceId()
-=======
-
-	if h.isShuttingDown() {
-		return errShuttingDown
-	}
-
-	domainID := request.GetDomainUIID()
->>>>>>> 651a26b2
+
+	if h.isShuttingDown() {
+		return nil, errShuttingDown
+	}
+
+	namespaceID := request.GetNamespaceId()
 	execution := request.GetRequest().GetExecution()
 	workflowID := execution.GetWorkflowId()
 	engine, err := h.controller.GetEngine(workflowID)
